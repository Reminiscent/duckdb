#include "json_structure.hpp"

<<<<<<< HEAD
#include "duckdb/common/fast_mem.hpp"
=======
>>>>>>> 81a86266
#include "json_executors.hpp"
#include "json_scan.hpp"
#include "json_transform.hpp"

namespace duckdb {

static inline bool IsNumeric(LogicalTypeId type) {
	return type == LogicalTypeId::DOUBLE || type == LogicalTypeId::UBIGINT || type == LogicalTypeId::BIGINT;
}
<<<<<<< HEAD

static inline LogicalTypeId MaxNumericType(LogicalTypeId &a, LogicalTypeId &b) {
	D_ASSERT(a != b);
	if (a == LogicalTypeId::DOUBLE || b == LogicalTypeId::DOUBLE) {
		return LogicalTypeId::DOUBLE;
	}
	return LogicalTypeId::BIGINT;
}

JSONStructureNode::JSONStructureNode() {
}

JSONStructureNode::JSONStructureNode(yyjson_val *key_p, yyjson_val *val_p)
    : key(unsafe_yyjson_get_str(key_p), unsafe_yyjson_get_len(key_p)) {
	D_ASSERT(yyjson_is_str(key_p));
	JSONStructure::ExtractStructure(val_p, *this);
}

JSONStructureDescription &JSONStructureNode::GetOrCreateDescription(LogicalTypeId type) {
	// Check if type is already in there or if we can merge numerics
	const auto is_numeric = IsNumeric(type);
	for (auto &description : descriptions) {
		if (type == LogicalTypeId::SQLNULL || type == description.type) {
			return description;
		} else if (is_numeric && IsNumeric(description.type)) {
			description.type = MaxNumericType(type, description.type);
			return description;
		}
	}
	// Type was not there, create a new description
	descriptions.emplace_back(type);
	return descriptions.back();
}

JSONStructureDescription::JSONStructureDescription(LogicalTypeId type_p) : type(type_p) {
}

JSONStructureNode &JSONStructureDescription::GetOrCreateChild() {
	D_ASSERT(type == LogicalTypeId::LIST);
	if (children.empty()) {
		children.emplace_back();
	}
	D_ASSERT(children.size() == 1);
	return children.back();
}

JSONStructureNode &JSONStructureDescription::GetOrCreateChild(yyjson_val *key, yyjson_val *val) {
	D_ASSERT(yyjson_is_str(key));
	// Check if there is already a child with the same key
	idx_t child_idx;
	JSONKey new_obj_key {unsafe_yyjson_get_str(key), unsafe_yyjson_get_len(key)};
	auto it = key_map.find(new_obj_key);
	if (it == key_map.end()) { // Didn't find, create a new child
		child_idx = children.size();
		key_map.emplace(new_obj_key, child_idx);
		children.emplace_back(key, val);
	} else { // Found it
		child_idx = it->second;
		JSONStructure::ExtractStructure(val, children[child_idx]);
=======

static inline LogicalTypeId MaxNumericType(LogicalTypeId &a, LogicalTypeId &b) {
	D_ASSERT(a != b);
	if (a == LogicalTypeId::DOUBLE || b == LogicalTypeId::DOUBLE) {
		return LogicalTypeId::DOUBLE;
	}
	return LogicalTypeId::BIGINT;
}

JSONStructureNode::JSONStructureNode() {
}

JSONStructureNode::JSONStructureNode(yyjson_val *key_p, yyjson_val *val_p)
    : key(unsafe_yyjson_get_str(key_p), unsafe_yyjson_get_len(key_p)) {
	D_ASSERT(yyjson_is_str(key_p));
	JSONStructure::ExtractStructure(val_p, *this);
}

JSONStructureDescription &JSONStructureNode::GetOrCreateDescription(LogicalTypeId type) {
	// Check if type is already in there or if we can merge numerics
	const auto is_numeric = IsNumeric(type);
	for (auto &description : descriptions) {
		if (type == LogicalTypeId::SQLNULL || type == description.type) {
			return description;
		} else if (is_numeric && IsNumeric(description.type)) {
			description.type = MaxNumericType(type, description.type);
			return description;
		}
	}
	// Type was not there, create a new description
	descriptions.emplace_back(type);
	return descriptions.back();
}

bool JSONStructureNode::ContainsVarchar() const {
	if (descriptions.size() != 1) {
		// We can't refine types if we have more than 1 description (yet), defaults to JSON type for now
		return false;
	}
	auto &description = descriptions[0];
	if (description.type == LogicalTypeId::VARCHAR) {
		return true;
	}
	for (auto &child : description.children) {
		if (child.ContainsVarchar()) {
			return true;
		}
	}

	return false;
}

void JSONStructureNode::InitializeCandidateTypes(const idx_t max_depth, idx_t depth) {
	if (depth > max_depth) {
		return;
	}
	if (descriptions.size() != 1) {
		// We can't refine types if we have more than 1 description (yet), defaults to JSON type for now
		return;
	}
	auto &description = descriptions[0];
	if (description.type == LogicalTypeId::VARCHAR && description.candidate_types.empty()) {
		// We loop through the candidate types and format templates from back to front
		description.candidate_types = {LogicalTypeId::TIME, LogicalTypeId::DATE, LogicalTypeId::TIMESTAMP,
		                               LogicalTypeId::UUID};
	}
	for (auto &child : description.children) {
		child.InitializeCandidateTypes(max_depth, depth + 1);
	}
}

void JSONStructureNode::RefineCandidateTypes(yyjson_val *vals[], idx_t count, Vector &string_vector,
                                             ArenaAllocator &allocator, DateFormatMap &date_format_map) {
	if (descriptions.size() != 1) {
		// We can't refine types if we have more than 1 description (yet), defaults to JSON type for now
		return;
	}
	if (!ContainsVarchar()) {
		return;
	}
	auto &description = descriptions[0];
	switch (description.type) {
	case LogicalTypeId::LIST:
		return RefineCandidateTypesArray(vals, count, string_vector, allocator, date_format_map);
	case LogicalTypeId::STRUCT:
		return RefineCandidateTypesObject(vals, count, string_vector, allocator, date_format_map);
	case LogicalTypeId::VARCHAR:
		return RefineCandidateTypesString(vals, count, string_vector, date_format_map);
	default:
		return;
	}
}

void JSONStructureNode::RefineCandidateTypesArray(yyjson_val *vals[], idx_t count, Vector &string_vector,
                                                  ArenaAllocator &allocator, DateFormatMap &date_format_map) {
	D_ASSERT(descriptions.size() == 1 && descriptions[0].type == LogicalTypeId::LIST);
	auto &desc = descriptions[0];
	D_ASSERT(desc.children.size() == 1);
	auto &child = desc.children[0];

	idx_t total_list_size = 0;
	for (idx_t i = 0; i < count; i++) {
		if (vals[i] && !yyjson_is_null(vals[i])) {
			D_ASSERT(yyjson_is_arr(vals[i]));
			total_list_size += unsafe_yyjson_get_len(vals[i]);
		}
	}

	idx_t offset = 0;
	auto child_vals = (yyjson_val **)allocator.Allocate(total_list_size * sizeof(yyjson_val *));

	size_t idx, max;
	yyjson_val *child_val;
	for (idx_t i = 0; i < count; i++) {
		if (vals[i] && !yyjson_is_null(vals[i])) {
			yyjson_arr_foreach(vals[i], idx, max, child_val) {
				child_vals[offset++] = child_val;
			}
		}
	}
	child.RefineCandidateTypes(child_vals, total_list_size, string_vector, allocator, date_format_map);
}

void JSONStructureNode::RefineCandidateTypesObject(yyjson_val *vals[], idx_t count, Vector &string_vector,
                                                   ArenaAllocator &allocator, DateFormatMap &date_format_map) {
	D_ASSERT(descriptions.size() == 1 && descriptions[0].type == LogicalTypeId::STRUCT);
	auto &desc = descriptions[0];

	const idx_t child_count = desc.children.size();
	vector<yyjson_val **> child_vals;
	child_vals.reserve(child_count);
	for (idx_t child_idx = 0; child_idx < child_count; child_idx++) {
		child_vals.emplace_back((yyjson_val **)allocator.Allocate(count * sizeof(yyjson_val *)));
	}

	const auto &key_map = desc.key_map;
	size_t idx, max;
	yyjson_val *child_key, *child_val;
	for (idx_t i = 0; i < count; i++) {
		if (vals[i] && !yyjson_is_null(vals[i])) {
			D_ASSERT(yyjson_is_obj(vals[i]));
			yyjson_obj_foreach(vals[i], idx, max, child_key, child_val) {
				D_ASSERT(yyjson_is_str(child_key));
				auto key_ptr = unsafe_yyjson_get_str(child_key);
				auto key_len = unsafe_yyjson_get_len(child_key);
				auto it = key_map.find({key_ptr, key_len});
				D_ASSERT(it != key_map.end());
				child_vals[it->second][i] = child_val;
			}
		} else {
			for (idx_t child_idx = 0; child_idx < child_count; child_idx++) {
				child_vals[child_idx][i] = nullptr;
			}
		}
	}

	if (count > STANDARD_VECTOR_SIZE) {
		string_vector.Initialize(false, count);
	}
	for (idx_t child_idx = 0; child_idx < child_count; child_idx++) {
		desc.children[child_idx].RefineCandidateTypes(child_vals[child_idx], count, string_vector, allocator,
		                                              date_format_map);
	}
}

void JSONStructureNode::RefineCandidateTypesString(yyjson_val *vals[], idx_t count, Vector &string_vector,
                                                   DateFormatMap &date_format_map) {
	D_ASSERT(descriptions.size() == 1 && descriptions[0].type == LogicalTypeId::VARCHAR);
	if (descriptions[0].candidate_types.empty()) {
		return;
	}
	JSONTransform::GetStringVector(vals, count, LogicalType::SQLNULL, string_vector, false);
	EliminateCandidateTypes(count, string_vector, date_format_map);
}

void JSONStructureNode::EliminateCandidateTypes(idx_t count, Vector &string_vector, DateFormatMap &date_format_map) {
	D_ASSERT(descriptions.size() == 1 && descriptions[0].type == LogicalTypeId::VARCHAR);
	auto &description = descriptions[0];
	auto &candidate_types = description.candidate_types;
	while (true) {
		if (candidate_types.empty()) {
			return;
		}
		const auto type = candidate_types.back();
		Vector result_vector(type, count);
		if (date_format_map.HasFormats(type)) {
			auto &formats = date_format_map.GetCandidateFormats(type);
			EliminateCandidateFormats(count, string_vector, result_vector, formats);
			if (formats.empty()) {
				candidate_types.pop_back();
			} else {
				return;
			}
		} else {
			string error_message;
			if (!VectorOperations::DefaultTryCast(string_vector, result_vector, count, &error_message)) {
				candidate_types.pop_back();
			} else {
				return;
			}
		}
>>>>>>> 81a86266
	}
	return children[child_idx];
}

<<<<<<< HEAD
=======
template <class OP, class T>
bool TryParse(Vector &string_vector, StrpTimeFormat &format, const idx_t count) {
	const auto strings = FlatVector::GetData<string_t>(string_vector);
	const auto &validity = FlatVector::Validity(string_vector);

	T result;
	string error_message;
	if (validity.AllValid()) {
		for (idx_t i = 0; i < count; i++) {
			if (!OP::template Operation<T>(format, strings[i], result, error_message)) {
				return false;
			}
		}
	} else {
		for (idx_t i = 0; i < count; i++) {
			if (validity.RowIsValid(i)) {
				if (!OP::template Operation<T>(format, strings[i], result, error_message)) {
					return false;
				}
			}
		}
	}
	return true;
}

void JSONStructureNode::EliminateCandidateFormats(idx_t count, Vector &string_vector, Vector &result_vector,
                                                  vector<StrpTimeFormat> &formats) {
	D_ASSERT(descriptions.size() == 1 && descriptions[0].type == LogicalTypeId::VARCHAR);
	const auto type = result_vector.GetType().id();
	while (true) {
		if (formats.empty()) {
			return;
		}
		auto &format = formats.back();
		bool success;
		switch (type) {
		case LogicalTypeId::DATE:
			success = TryParse<TryParseDate, date_t>(string_vector, format, count);
			break;
		case LogicalTypeId::TIMESTAMP:
			success = TryParse<TryParseTimeStamp, timestamp_t>(string_vector, format, count);
			break;
		default:
			throw InternalException("No date/timestamp formats for %s", LogicalTypeIdToString(type));
		}
		if (success) {
			return;
		}
		formats.pop_back();
	}
}

JSONStructureDescription::JSONStructureDescription(LogicalTypeId type_p) : type(type_p) {
}

JSONStructureNode &JSONStructureDescription::GetOrCreateChild() {
	D_ASSERT(type == LogicalTypeId::LIST);
	if (children.empty()) {
		children.emplace_back();
	}
	D_ASSERT(children.size() == 1);
	return children.back();
}

JSONStructureNode &JSONStructureDescription::GetOrCreateChild(yyjson_val *key, yyjson_val *val) {
	D_ASSERT(yyjson_is_str(key));
	// Check if there is already a child with the same key
	idx_t child_idx;
	JSONKey new_obj_key {unsafe_yyjson_get_str(key), unsafe_yyjson_get_len(key)};
	auto it = key_map.find(new_obj_key);
	if (it == key_map.end()) { // Didn't find, create a new child
		child_idx = children.size();
		key_map.emplace(new_obj_key, child_idx);
		children.emplace_back(key, val);
	} else { // Found it
		child_idx = it->second;
		JSONStructure::ExtractStructure(val, children[child_idx]);
	}
	return children[child_idx];
}

>>>>>>> 81a86266
static inline void ExtractStructureArray(yyjson_val *arr, JSONStructureNode &node) {
	D_ASSERT(yyjson_is_arr(arr));
	auto &description = node.GetOrCreateDescription(LogicalTypeId::LIST);
	auto &child = description.GetOrCreateChild();

	size_t idx, max;
	yyjson_val *val;
	yyjson_arr_foreach(arr, idx, max, val) {
		JSONStructure::ExtractStructure(val, child);
	}
}

static inline void ExtractStructureObject(yyjson_val *obj, JSONStructureNode &node) {
	D_ASSERT(yyjson_is_obj(obj));
	auto &description = node.GetOrCreateDescription(LogicalTypeId::STRUCT);

	// Keep track of keys so we can detect duplicates
	json_key_set_t obj_keys;

	size_t idx, max;
	yyjson_val *key, *val;
	yyjson_obj_foreach(obj, idx, max, key, val) {
		auto key_ptr = unsafe_yyjson_get_str(key);
		auto key_len = unsafe_yyjson_get_len(key);
		auto insert_result = obj_keys.insert({key_ptr, key_len});
		if (!insert_result.second) {
			JSONCommon::ThrowValFormatError("Duplicate key \"" + string(key_ptr, key_len) + "\" in object %s", obj);
		}
		description.GetOrCreateChild(key, val);
	}
}

static inline void ExtractStructureVal(yyjson_val *val, JSONStructureNode &node) {
	D_ASSERT(!yyjson_is_arr(val) && !yyjson_is_obj(val));
	node.GetOrCreateDescription(JSONCommon::ValTypeToLogicalTypeId<yyjson_val>(val));
}

void JSONStructure::ExtractStructure(yyjson_val *val, JSONStructureNode &node) {
	switch (yyjson_get_tag(val)) {
	case YYJSON_TYPE_ARR | YYJSON_SUBTYPE_NONE:
		return ExtractStructureArray(val, node);
	case YYJSON_TYPE_OBJ | YYJSON_SUBTYPE_NONE:
		return ExtractStructureObject(val, node);
	default:
		return ExtractStructureVal(val, node);
	}
}

JSONStructureNode ExtractStructureInternal(yyjson_val *val) {
	JSONStructureNode node;
	JSONStructure::ExtractStructure(val, node);
	return node;
}

//! Forward declaration for recursion
static inline yyjson_mut_val *ConvertStructure(const JSONStructureNode &node, yyjson_mut_doc *doc);

static inline yyjson_mut_val *ConvertStructureArray(const JSONStructureNode &node, yyjson_mut_doc *doc) {
	D_ASSERT(node.descriptions.size() == 1 && node.descriptions[0].type == LogicalTypeId::LIST);
	const auto &desc = node.descriptions[0];
	D_ASSERT(desc.children.size() == 1);

	auto arr = yyjson_mut_arr(doc);
	yyjson_mut_arr_append(arr, ConvertStructure(desc.children[0], doc));
	return arr;
}

static inline yyjson_mut_val *ConvertStructureObject(const JSONStructureNode &node, yyjson_mut_doc *doc) {
	D_ASSERT(node.descriptions.size() == 1 && node.descriptions[0].type == LogicalTypeId::STRUCT);
	auto &desc = node.descriptions[0];

	auto obj = yyjson_mut_obj(doc);
	for (auto &child : desc.children) {
		D_ASSERT(!child.key.empty());
		yyjson_mut_obj_add(obj, yyjson_mut_strn(doc, child.key.c_str(), child.key.length()),
		                   ConvertStructure(child, doc));
	}
	return obj;
}

static inline yyjson_mut_val *ConvertStructure(const JSONStructureNode &node, yyjson_mut_doc *doc) {
	if (node.descriptions.empty()) {
		return yyjson_mut_str(doc, JSONCommon::TYPE_STRING_NULL);
	}
	if (node.descriptions.size() != 1) { // Inconsistent types, so we resort to JSON
		return yyjson_mut_str(doc, JSONCommon::JSON_TYPE_NAME);
	}
	auto &desc = node.descriptions[0];
	D_ASSERT(desc.type != LogicalTypeId::INVALID);
	switch (desc.type) {
	case LogicalTypeId::LIST:
		return ConvertStructureArray(node, doc);
	case LogicalTypeId::STRUCT:
		return ConvertStructureObject(node, doc);
	default:
		auto type_string = LogicalTypeIdToString(desc.type); // TODO: this requires copying, can be optimized
		return yyjson_mut_strncpy(doc, type_string.c_str(), type_string.length());
	}
}

static inline string_t JSONStructureFunction(yyjson_val *val, yyjson_alc *alc, Vector &result) {
	return JSONCommon::WriteVal<yyjson_mut_val>(
	    ConvertStructure(ExtractStructureInternal(val), yyjson_mut_doc_new(alc)), alc);
}

static void StructureFunction(DataChunk &args, ExpressionState &state, Vector &result) {
	JSONExecutors::UnaryExecute<string_t>(args, state, result, JSONStructureFunction);
}

static void GetStructureFunctionInternal(ScalarFunctionSet &set, const LogicalType &input_type) {
	set.AddFunction(ScalarFunction({input_type}, JSONCommon::JSONType(), StructureFunction, nullptr, nullptr, nullptr,
	                               JSONFunctionLocalState::Init));
}

CreateScalarFunctionInfo JSONFunctions::GetStructureFunction() {
	ScalarFunctionSet set("json_structure");
	GetStructureFunctionInternal(set, LogicalType::VARCHAR);
	GetStructureFunctionInternal(set, JSONCommon::JSONType());
	return CreateScalarFunctionInfo(set);
}

static LogicalType StructureToTypeArray(ClientContext &context, const JSONStructureNode &node, const idx_t max_depth,
                                        idx_t depth) {
	D_ASSERT(node.descriptions.size() == 1 && node.descriptions[0].type == LogicalTypeId::LIST);
	const auto &desc = node.descriptions[0];
	D_ASSERT(desc.children.size() == 1);

	return LogicalType::LIST(JSONStructure::StructureToType(context, desc.children[0], max_depth, depth + 1));
}

static LogicalType StructureToTypeObject(ClientContext &context, const JSONStructureNode &node, const idx_t max_depth,
                                         idx_t depth) {
	D_ASSERT(node.descriptions.size() == 1 && node.descriptions[0].type == LogicalTypeId::STRUCT);
	auto &desc = node.descriptions[0];

	child_list_t<LogicalType> child_types;
	child_types.reserve(desc.children.size());
	for (auto &child : desc.children) {
		D_ASSERT(!child.key.empty());
		child_types.emplace_back(child.key, JSONStructure::StructureToType(context, child, max_depth, depth + 1));
	}
	return LogicalType::STRUCT(child_types);
}

static LogicalType StructureToTypeString(const JSONStructureNode &node) {
	D_ASSERT(node.descriptions.size() == 1 && node.descriptions[0].type == LogicalTypeId::VARCHAR);
	auto &desc = node.descriptions[0];
	if (desc.candidate_types.empty()) {
		return LogicalTypeId::VARCHAR;
	}
	return desc.candidate_types.back();
}

LogicalType JSONStructure::StructureToType(ClientContext &context, const JSONStructureNode &node, const idx_t max_depth,
                                           idx_t depth) {
	if (depth > max_depth) {
		return JSONCommon::JSONType();
	}
	if (node.descriptions.empty()) {
		return LogicalTypeId::SQLNULL;
	}
	if (node.descriptions.size() != 1) { // Inconsistent types, so we resort to JSON
		return JSONCommon::JSONType();
	}
	auto &desc = node.descriptions[0];
	D_ASSERT(desc.type != LogicalTypeId::INVALID);
	switch (desc.type) {
	case LogicalTypeId::LIST:
		return StructureToTypeArray(context, node, max_depth, depth);
	case LogicalTypeId::STRUCT:
		return StructureToTypeObject(context, node, max_depth, depth);
	case LogicalTypeId::VARCHAR:
		return StructureToTypeString(node);
	default:
		return desc.type;
	}
}

} // namespace duckdb<|MERGE_RESOLUTION|>--- conflicted
+++ resolved
@@ -1,9 +1,5 @@
 #include "json_structure.hpp"
 
-<<<<<<< HEAD
-#include "duckdb/common/fast_mem.hpp"
-=======
->>>>>>> 81a86266
 #include "json_executors.hpp"
 #include "json_scan.hpp"
 #include "json_transform.hpp"
@@ -13,7 +9,6 @@
 static inline bool IsNumeric(LogicalTypeId type) {
 	return type == LogicalTypeId::DOUBLE || type == LogicalTypeId::UBIGINT || type == LogicalTypeId::BIGINT;
 }
-<<<<<<< HEAD
 
 static inline LogicalTypeId MaxNumericType(LogicalTypeId &a, LogicalTypeId &b) {
 	D_ASSERT(a != b);
@@ -46,6 +41,228 @@
 	// Type was not there, create a new description
 	descriptions.emplace_back(type);
 	return descriptions.back();
+}
+
+bool JSONStructureNode::ContainsVarchar() const {
+	if (descriptions.size() != 1) {
+		// We can't refine types if we have more than 1 description (yet), defaults to JSON type for now
+		return false;
+	}
+	auto &description = descriptions[0];
+	if (description.type == LogicalTypeId::VARCHAR) {
+		return true;
+	}
+	for (auto &child : description.children) {
+		if (child.ContainsVarchar()) {
+			return true;
+		}
+	}
+
+	return false;
+}
+
+void JSONStructureNode::InitializeCandidateTypes(const idx_t max_depth, idx_t depth) {
+	if (depth > max_depth) {
+		return;
+	}
+	if (descriptions.size() != 1) {
+		// We can't refine types if we have more than 1 description (yet), defaults to JSON type for now
+		return;
+	}
+	auto &description = descriptions[0];
+	if (description.type == LogicalTypeId::VARCHAR && description.candidate_types.empty()) {
+		// We loop through the candidate types and format templates from back to front
+		description.candidate_types = {LogicalTypeId::TIME, LogicalTypeId::DATE, LogicalTypeId::TIMESTAMP,
+		                               LogicalTypeId::UUID};
+	}
+	for (auto &child : description.children) {
+		child.InitializeCandidateTypes(max_depth, depth + 1);
+	}
+}
+
+void JSONStructureNode::RefineCandidateTypes(yyjson_val *vals[], idx_t count, Vector &string_vector,
+                                             ArenaAllocator &allocator, DateFormatMap &date_format_map) {
+	if (descriptions.size() != 1) {
+		// We can't refine types if we have more than 1 description (yet), defaults to JSON type for now
+		return;
+	}
+	if (!ContainsVarchar()) {
+		return;
+	}
+	auto &description = descriptions[0];
+	switch (description.type) {
+	case LogicalTypeId::LIST:
+		return RefineCandidateTypesArray(vals, count, string_vector, allocator, date_format_map);
+	case LogicalTypeId::STRUCT:
+		return RefineCandidateTypesObject(vals, count, string_vector, allocator, date_format_map);
+	case LogicalTypeId::VARCHAR:
+		return RefineCandidateTypesString(vals, count, string_vector, date_format_map);
+	default:
+		return;
+	}
+}
+
+void JSONStructureNode::RefineCandidateTypesArray(yyjson_val *vals[], idx_t count, Vector &string_vector,
+                                                  ArenaAllocator &allocator, DateFormatMap &date_format_map) {
+	D_ASSERT(descriptions.size() == 1 && descriptions[0].type == LogicalTypeId::LIST);
+	auto &desc = descriptions[0];
+	D_ASSERT(desc.children.size() == 1);
+	auto &child = desc.children[0];
+
+	idx_t total_list_size = 0;
+	for (idx_t i = 0; i < count; i++) {
+		if (vals[i] && !yyjson_is_null(vals[i])) {
+			D_ASSERT(yyjson_is_arr(vals[i]));
+			total_list_size += unsafe_yyjson_get_len(vals[i]);
+		}
+	}
+
+	idx_t offset = 0;
+	auto child_vals = (yyjson_val **)allocator.Allocate(total_list_size * sizeof(yyjson_val *));
+
+	size_t idx, max;
+	yyjson_val *child_val;
+	for (idx_t i = 0; i < count; i++) {
+		if (vals[i] && !yyjson_is_null(vals[i])) {
+			yyjson_arr_foreach(vals[i], idx, max, child_val) {
+				child_vals[offset++] = child_val;
+			}
+		}
+	}
+	child.RefineCandidateTypes(child_vals, total_list_size, string_vector, allocator, date_format_map);
+}
+
+void JSONStructureNode::RefineCandidateTypesObject(yyjson_val *vals[], idx_t count, Vector &string_vector,
+                                                   ArenaAllocator &allocator, DateFormatMap &date_format_map) {
+	D_ASSERT(descriptions.size() == 1 && descriptions[0].type == LogicalTypeId::STRUCT);
+	auto &desc = descriptions[0];
+
+	const idx_t child_count = desc.children.size();
+	vector<yyjson_val **> child_vals;
+	child_vals.reserve(child_count);
+	for (idx_t child_idx = 0; child_idx < child_count; child_idx++) {
+		child_vals.emplace_back((yyjson_val **)allocator.Allocate(count * sizeof(yyjson_val *)));
+	}
+
+	const auto &key_map = desc.key_map;
+	size_t idx, max;
+	yyjson_val *child_key, *child_val;
+	for (idx_t i = 0; i < count; i++) {
+		if (vals[i] && !yyjson_is_null(vals[i])) {
+			D_ASSERT(yyjson_is_obj(vals[i]));
+			yyjson_obj_foreach(vals[i], idx, max, child_key, child_val) {
+				D_ASSERT(yyjson_is_str(child_key));
+				auto key_ptr = unsafe_yyjson_get_str(child_key);
+				auto key_len = unsafe_yyjson_get_len(child_key);
+				auto it = key_map.find({key_ptr, key_len});
+				D_ASSERT(it != key_map.end());
+				child_vals[it->second][i] = child_val;
+			}
+		} else {
+			for (idx_t child_idx = 0; child_idx < child_count; child_idx++) {
+				child_vals[child_idx][i] = nullptr;
+			}
+		}
+	}
+
+	if (count > STANDARD_VECTOR_SIZE) {
+		string_vector.Initialize(false, count);
+	}
+	for (idx_t child_idx = 0; child_idx < child_count; child_idx++) {
+		desc.children[child_idx].RefineCandidateTypes(child_vals[child_idx], count, string_vector, allocator,
+		                                              date_format_map);
+	}
+}
+
+void JSONStructureNode::RefineCandidateTypesString(yyjson_val *vals[], idx_t count, Vector &string_vector,
+                                                   DateFormatMap &date_format_map) {
+	D_ASSERT(descriptions.size() == 1 && descriptions[0].type == LogicalTypeId::VARCHAR);
+	if (descriptions[0].candidate_types.empty()) {
+		return;
+	}
+	JSONTransform::GetStringVector(vals, count, LogicalType::SQLNULL, string_vector, false);
+	EliminateCandidateTypes(count, string_vector, date_format_map);
+}
+
+void JSONStructureNode::EliminateCandidateTypes(idx_t count, Vector &string_vector, DateFormatMap &date_format_map) {
+	D_ASSERT(descriptions.size() == 1 && descriptions[0].type == LogicalTypeId::VARCHAR);
+	auto &description = descriptions[0];
+	auto &candidate_types = description.candidate_types;
+	while (true) {
+		if (candidate_types.empty()) {
+			return;
+		}
+		const auto type = candidate_types.back();
+		Vector result_vector(type, count);
+		if (date_format_map.HasFormats(type)) {
+			auto &formats = date_format_map.GetCandidateFormats(type);
+			EliminateCandidateFormats(count, string_vector, result_vector, formats);
+			if (formats.empty()) {
+				candidate_types.pop_back();
+			} else {
+				return;
+			}
+		} else {
+			string error_message;
+			if (!VectorOperations::DefaultTryCast(string_vector, result_vector, count, &error_message)) {
+				candidate_types.pop_back();
+			} else {
+				return;
+			}
+		}
+	}
+}
+
+template <class OP, class T>
+bool TryParse(Vector &string_vector, StrpTimeFormat &format, const idx_t count) {
+	const auto strings = FlatVector::GetData<string_t>(string_vector);
+	const auto &validity = FlatVector::Validity(string_vector);
+
+	T result;
+	string error_message;
+	if (validity.AllValid()) {
+		for (idx_t i = 0; i < count; i++) {
+			if (!OP::template Operation<T>(format, strings[i], result, error_message)) {
+				return false;
+			}
+		}
+	} else {
+		for (idx_t i = 0; i < count; i++) {
+			if (validity.RowIsValid(i)) {
+				if (!OP::template Operation<T>(format, strings[i], result, error_message)) {
+					return false;
+				}
+			}
+		}
+	}
+	return true;
+}
+
+void JSONStructureNode::EliminateCandidateFormats(idx_t count, Vector &string_vector, Vector &result_vector,
+                                                  vector<StrpTimeFormat> &formats) {
+	D_ASSERT(descriptions.size() == 1 && descriptions[0].type == LogicalTypeId::VARCHAR);
+	const auto type = result_vector.GetType().id();
+	while (true) {
+		if (formats.empty()) {
+			return;
+		}
+		auto &format = formats.back();
+		bool success;
+		switch (type) {
+		case LogicalTypeId::DATE:
+			success = TryParse<TryParseDate, date_t>(string_vector, format, count);
+			break;
+		case LogicalTypeId::TIMESTAMP:
+			success = TryParse<TryParseTimeStamp, timestamp_t>(string_vector, format, count);
+			break;
+		default:
+			throw InternalException("No date/timestamp formats for %s", LogicalTypeIdToString(type));
+		}
+		if (success) {
+			return;
+		}
+		formats.pop_back();
+	}
 }
 
 JSONStructureDescription::JSONStructureDescription(LogicalTypeId type_p) : type(type_p) {
@@ -73,297 +290,10 @@
 	} else { // Found it
 		child_idx = it->second;
 		JSONStructure::ExtractStructure(val, children[child_idx]);
-=======
-
-static inline LogicalTypeId MaxNumericType(LogicalTypeId &a, LogicalTypeId &b) {
-	D_ASSERT(a != b);
-	if (a == LogicalTypeId::DOUBLE || b == LogicalTypeId::DOUBLE) {
-		return LogicalTypeId::DOUBLE;
-	}
-	return LogicalTypeId::BIGINT;
-}
-
-JSONStructureNode::JSONStructureNode() {
-}
-
-JSONStructureNode::JSONStructureNode(yyjson_val *key_p, yyjson_val *val_p)
-    : key(unsafe_yyjson_get_str(key_p), unsafe_yyjson_get_len(key_p)) {
-	D_ASSERT(yyjson_is_str(key_p));
-	JSONStructure::ExtractStructure(val_p, *this);
-}
-
-JSONStructureDescription &JSONStructureNode::GetOrCreateDescription(LogicalTypeId type) {
-	// Check if type is already in there or if we can merge numerics
-	const auto is_numeric = IsNumeric(type);
-	for (auto &description : descriptions) {
-		if (type == LogicalTypeId::SQLNULL || type == description.type) {
-			return description;
-		} else if (is_numeric && IsNumeric(description.type)) {
-			description.type = MaxNumericType(type, description.type);
-			return description;
-		}
-	}
-	// Type was not there, create a new description
-	descriptions.emplace_back(type);
-	return descriptions.back();
-}
-
-bool JSONStructureNode::ContainsVarchar() const {
-	if (descriptions.size() != 1) {
-		// We can't refine types if we have more than 1 description (yet), defaults to JSON type for now
-		return false;
-	}
-	auto &description = descriptions[0];
-	if (description.type == LogicalTypeId::VARCHAR) {
-		return true;
-	}
-	for (auto &child : description.children) {
-		if (child.ContainsVarchar()) {
-			return true;
-		}
-	}
-
-	return false;
-}
-
-void JSONStructureNode::InitializeCandidateTypes(const idx_t max_depth, idx_t depth) {
-	if (depth > max_depth) {
-		return;
-	}
-	if (descriptions.size() != 1) {
-		// We can't refine types if we have more than 1 description (yet), defaults to JSON type for now
-		return;
-	}
-	auto &description = descriptions[0];
-	if (description.type == LogicalTypeId::VARCHAR && description.candidate_types.empty()) {
-		// We loop through the candidate types and format templates from back to front
-		description.candidate_types = {LogicalTypeId::TIME, LogicalTypeId::DATE, LogicalTypeId::TIMESTAMP,
-		                               LogicalTypeId::UUID};
-	}
-	for (auto &child : description.children) {
-		child.InitializeCandidateTypes(max_depth, depth + 1);
-	}
-}
-
-void JSONStructureNode::RefineCandidateTypes(yyjson_val *vals[], idx_t count, Vector &string_vector,
-                                             ArenaAllocator &allocator, DateFormatMap &date_format_map) {
-	if (descriptions.size() != 1) {
-		// We can't refine types if we have more than 1 description (yet), defaults to JSON type for now
-		return;
-	}
-	if (!ContainsVarchar()) {
-		return;
-	}
-	auto &description = descriptions[0];
-	switch (description.type) {
-	case LogicalTypeId::LIST:
-		return RefineCandidateTypesArray(vals, count, string_vector, allocator, date_format_map);
-	case LogicalTypeId::STRUCT:
-		return RefineCandidateTypesObject(vals, count, string_vector, allocator, date_format_map);
-	case LogicalTypeId::VARCHAR:
-		return RefineCandidateTypesString(vals, count, string_vector, date_format_map);
-	default:
-		return;
-	}
-}
-
-void JSONStructureNode::RefineCandidateTypesArray(yyjson_val *vals[], idx_t count, Vector &string_vector,
-                                                  ArenaAllocator &allocator, DateFormatMap &date_format_map) {
-	D_ASSERT(descriptions.size() == 1 && descriptions[0].type == LogicalTypeId::LIST);
-	auto &desc = descriptions[0];
-	D_ASSERT(desc.children.size() == 1);
-	auto &child = desc.children[0];
-
-	idx_t total_list_size = 0;
-	for (idx_t i = 0; i < count; i++) {
-		if (vals[i] && !yyjson_is_null(vals[i])) {
-			D_ASSERT(yyjson_is_arr(vals[i]));
-			total_list_size += unsafe_yyjson_get_len(vals[i]);
-		}
-	}
-
-	idx_t offset = 0;
-	auto child_vals = (yyjson_val **)allocator.Allocate(total_list_size * sizeof(yyjson_val *));
-
-	size_t idx, max;
-	yyjson_val *child_val;
-	for (idx_t i = 0; i < count; i++) {
-		if (vals[i] && !yyjson_is_null(vals[i])) {
-			yyjson_arr_foreach(vals[i], idx, max, child_val) {
-				child_vals[offset++] = child_val;
-			}
-		}
-	}
-	child.RefineCandidateTypes(child_vals, total_list_size, string_vector, allocator, date_format_map);
-}
-
-void JSONStructureNode::RefineCandidateTypesObject(yyjson_val *vals[], idx_t count, Vector &string_vector,
-                                                   ArenaAllocator &allocator, DateFormatMap &date_format_map) {
-	D_ASSERT(descriptions.size() == 1 && descriptions[0].type == LogicalTypeId::STRUCT);
-	auto &desc = descriptions[0];
-
-	const idx_t child_count = desc.children.size();
-	vector<yyjson_val **> child_vals;
-	child_vals.reserve(child_count);
-	for (idx_t child_idx = 0; child_idx < child_count; child_idx++) {
-		child_vals.emplace_back((yyjson_val **)allocator.Allocate(count * sizeof(yyjson_val *)));
-	}
-
-	const auto &key_map = desc.key_map;
-	size_t idx, max;
-	yyjson_val *child_key, *child_val;
-	for (idx_t i = 0; i < count; i++) {
-		if (vals[i] && !yyjson_is_null(vals[i])) {
-			D_ASSERT(yyjson_is_obj(vals[i]));
-			yyjson_obj_foreach(vals[i], idx, max, child_key, child_val) {
-				D_ASSERT(yyjson_is_str(child_key));
-				auto key_ptr = unsafe_yyjson_get_str(child_key);
-				auto key_len = unsafe_yyjson_get_len(child_key);
-				auto it = key_map.find({key_ptr, key_len});
-				D_ASSERT(it != key_map.end());
-				child_vals[it->second][i] = child_val;
-			}
-		} else {
-			for (idx_t child_idx = 0; child_idx < child_count; child_idx++) {
-				child_vals[child_idx][i] = nullptr;
-			}
-		}
-	}
-
-	if (count > STANDARD_VECTOR_SIZE) {
-		string_vector.Initialize(false, count);
-	}
-	for (idx_t child_idx = 0; child_idx < child_count; child_idx++) {
-		desc.children[child_idx].RefineCandidateTypes(child_vals[child_idx], count, string_vector, allocator,
-		                                              date_format_map);
-	}
-}
-
-void JSONStructureNode::RefineCandidateTypesString(yyjson_val *vals[], idx_t count, Vector &string_vector,
-                                                   DateFormatMap &date_format_map) {
-	D_ASSERT(descriptions.size() == 1 && descriptions[0].type == LogicalTypeId::VARCHAR);
-	if (descriptions[0].candidate_types.empty()) {
-		return;
-	}
-	JSONTransform::GetStringVector(vals, count, LogicalType::SQLNULL, string_vector, false);
-	EliminateCandidateTypes(count, string_vector, date_format_map);
-}
-
-void JSONStructureNode::EliminateCandidateTypes(idx_t count, Vector &string_vector, DateFormatMap &date_format_map) {
-	D_ASSERT(descriptions.size() == 1 && descriptions[0].type == LogicalTypeId::VARCHAR);
-	auto &description = descriptions[0];
-	auto &candidate_types = description.candidate_types;
-	while (true) {
-		if (candidate_types.empty()) {
-			return;
-		}
-		const auto type = candidate_types.back();
-		Vector result_vector(type, count);
-		if (date_format_map.HasFormats(type)) {
-			auto &formats = date_format_map.GetCandidateFormats(type);
-			EliminateCandidateFormats(count, string_vector, result_vector, formats);
-			if (formats.empty()) {
-				candidate_types.pop_back();
-			} else {
-				return;
-			}
-		} else {
-			string error_message;
-			if (!VectorOperations::DefaultTryCast(string_vector, result_vector, count, &error_message)) {
-				candidate_types.pop_back();
-			} else {
-				return;
-			}
-		}
->>>>>>> 81a86266
 	}
 	return children[child_idx];
 }
 
-<<<<<<< HEAD
-=======
-template <class OP, class T>
-bool TryParse(Vector &string_vector, StrpTimeFormat &format, const idx_t count) {
-	const auto strings = FlatVector::GetData<string_t>(string_vector);
-	const auto &validity = FlatVector::Validity(string_vector);
-
-	T result;
-	string error_message;
-	if (validity.AllValid()) {
-		for (idx_t i = 0; i < count; i++) {
-			if (!OP::template Operation<T>(format, strings[i], result, error_message)) {
-				return false;
-			}
-		}
-	} else {
-		for (idx_t i = 0; i < count; i++) {
-			if (validity.RowIsValid(i)) {
-				if (!OP::template Operation<T>(format, strings[i], result, error_message)) {
-					return false;
-				}
-			}
-		}
-	}
-	return true;
-}
-
-void JSONStructureNode::EliminateCandidateFormats(idx_t count, Vector &string_vector, Vector &result_vector,
-                                                  vector<StrpTimeFormat> &formats) {
-	D_ASSERT(descriptions.size() == 1 && descriptions[0].type == LogicalTypeId::VARCHAR);
-	const auto type = result_vector.GetType().id();
-	while (true) {
-		if (formats.empty()) {
-			return;
-		}
-		auto &format = formats.back();
-		bool success;
-		switch (type) {
-		case LogicalTypeId::DATE:
-			success = TryParse<TryParseDate, date_t>(string_vector, format, count);
-			break;
-		case LogicalTypeId::TIMESTAMP:
-			success = TryParse<TryParseTimeStamp, timestamp_t>(string_vector, format, count);
-			break;
-		default:
-			throw InternalException("No date/timestamp formats for %s", LogicalTypeIdToString(type));
-		}
-		if (success) {
-			return;
-		}
-		formats.pop_back();
-	}
-}
-
-JSONStructureDescription::JSONStructureDescription(LogicalTypeId type_p) : type(type_p) {
-}
-
-JSONStructureNode &JSONStructureDescription::GetOrCreateChild() {
-	D_ASSERT(type == LogicalTypeId::LIST);
-	if (children.empty()) {
-		children.emplace_back();
-	}
-	D_ASSERT(children.size() == 1);
-	return children.back();
-}
-
-JSONStructureNode &JSONStructureDescription::GetOrCreateChild(yyjson_val *key, yyjson_val *val) {
-	D_ASSERT(yyjson_is_str(key));
-	// Check if there is already a child with the same key
-	idx_t child_idx;
-	JSONKey new_obj_key {unsafe_yyjson_get_str(key), unsafe_yyjson_get_len(key)};
-	auto it = key_map.find(new_obj_key);
-	if (it == key_map.end()) { // Didn't find, create a new child
-		child_idx = children.size();
-		key_map.emplace(new_obj_key, child_idx);
-		children.emplace_back(key, val);
-	} else { // Found it
-		child_idx = it->second;
-		JSONStructure::ExtractStructure(val, children[child_idx]);
-	}
-	return children[child_idx];
-}
-
->>>>>>> 81a86266
 static inline void ExtractStructureArray(yyjson_val *arr, JSONStructureNode &node) {
 	D_ASSERT(yyjson_is_arr(arr));
 	auto &description = node.GetOrCreateDescription(LogicalTypeId::LIST);

#include "parquet_reader.hpp"
#include "parquet_timestamp.hpp"
#include "parquet_statistics.hpp"
#include "column_reader.hpp"

#include "boolean_column_reader.hpp"
#include "row_number_column_reader.hpp"
#include "cast_column_reader.hpp"
#include "callback_column_reader.hpp"
#include "list_column_reader.hpp"
#include "string_column_reader.hpp"
#include "struct_column_reader.hpp"
#include "templated_column_reader.hpp"

#include "thrift_tools.hpp"

#include "parquet_file_metadata_cache.hpp"

#include "duckdb.hpp"
#ifndef DUCKDB_AMALGAMATION
#include "duckdb/planner/table_filter.hpp"
#include "duckdb/planner/filter/constant_filter.hpp"
#include "duckdb/planner/filter/null_filter.hpp"
#include "duckdb/planner/filter/conjunction_filter.hpp"
#include "duckdb/common/file_system.hpp"
#include "duckdb/common/string_util.hpp"
#include "duckdb/common/types/date.hpp"
#include "duckdb/common/pair.hpp"
#include "duckdb/common/hive_partitioning.hpp"
#include "duckdb/common/vector_operations/vector_operations.hpp"

#include "duckdb/storage/object_cache.hpp"
#endif

#include <sstream>
#include <cassert>
#include <chrono>
#include <cstring>

namespace duckdb {

using duckdb_parquet::format::ColumnChunk;
using duckdb_parquet::format::ConvertedType;
using duckdb_parquet::format::FieldRepetitionType;
using duckdb_parquet::format::FileMetaData;
using ParquetRowGroup = duckdb_parquet::format::RowGroup;
using duckdb_parquet::format::SchemaElement;
using duckdb_parquet::format::Statistics;
using duckdb_parquet::format::Type;

static duckdb::unique_ptr<duckdb_apache::thrift::protocol::TProtocol>
<<<<<<< HEAD
CreateThriftProtocol(Allocator &allocator, FileHandle &file_handle, FileOpener &opener, bool prefetch_mode) {
	auto transport = make_shared<ThriftFileTransport>(allocator, file_handle, opener, prefetch_mode);
=======
CreateThriftProtocol(Allocator &allocator, FileHandle &file_handle, bool prefetch_mode) {
	auto transport = make_shared<ThriftFileTransport>(allocator, file_handle, prefetch_mode);
>>>>>>> da69aeaa
	return make_uniq<duckdb_apache::thrift::protocol::TCompactProtocolT<ThriftFileTransport>>(std::move(transport));
}

static shared_ptr<ParquetFileMetadataCache> LoadMetadata(Allocator &allocator, FileHandle &file_handle) {
	auto current_time = std::chrono::system_clock::to_time_t(std::chrono::system_clock::now());

	auto proto = CreateThriftProtocol(allocator, file_handle, false);
	auto &transport = reinterpret_cast<ThriftFileTransport &>(*proto->getTransport());
	auto file_size = transport.GetSize();
	if (file_size < 12) {
		throw InvalidInputException("File '%s' too small to be a Parquet file", file_handle.path);
	}

	ResizeableBuffer buf;
	buf.resize(allocator, 8);
	buf.zero();

	transport.SetLocation(file_size - 8);
	transport.read((uint8_t *)buf.ptr, 8);

	if (memcmp(buf.ptr + 4, "PAR1", 4) != 0) {
		throw InvalidInputException("No magic bytes found at end of file '%s'", file_handle.path);
	}
	// read four-byte footer length from just before the end magic bytes
	auto footer_len = *reinterpret_cast<uint32_t *>(buf.ptr);
	if (footer_len <= 0 || file_size < 12 + footer_len) {
		throw InvalidInputException("Footer length error in file '%s'", file_handle.path);
	}
	auto metadata_pos = file_size - (footer_len + 8);
	transport.SetLocation(metadata_pos);
	transport.Prefetch(metadata_pos, footer_len);

	auto metadata = make_uniq<FileMetaData>();
	metadata->read(proto.get());
	return make_shared<ParquetFileMetadataCache>(std::move(metadata), current_time);
}

LogicalType ParquetReader::DeriveLogicalType(const SchemaElement &s_ele, bool binary_as_string) {
	// inner node
	if (s_ele.type == Type::FIXED_LEN_BYTE_ARRAY && !s_ele.__isset.type_length) {
		throw IOException("FIXED_LEN_BYTE_ARRAY requires length to be set");
	}
	if (s_ele.__isset.logicalType) {
		if (s_ele.logicalType.__isset.UUID) {
			if (s_ele.type == Type::FIXED_LEN_BYTE_ARRAY) {
				return LogicalType::UUID;
			}
		} else if (s_ele.logicalType.__isset.TIMESTAMP) {
			if (s_ele.logicalType.TIMESTAMP.isAdjustedToUTC) {
				return LogicalType::TIMESTAMP_TZ;
			}
			return LogicalType::TIMESTAMP;
		} else if (s_ele.logicalType.__isset.TIME) {
			if (s_ele.logicalType.TIME.isAdjustedToUTC) {
				return LogicalType::TIME_TZ;
			}
			return LogicalType::TIME;
		}
	}
	if (s_ele.__isset.converted_type) {
		switch (s_ele.converted_type) {
		case ConvertedType::INT_8:
			if (s_ele.type == Type::INT32) {
				return LogicalType::TINYINT;
			} else {
				throw IOException("INT8 converted type can only be set for value of Type::INT32");
			}
		case ConvertedType::INT_16:
			if (s_ele.type == Type::INT32) {
				return LogicalType::SMALLINT;
			} else {
				throw IOException("INT16 converted type can only be set for value of Type::INT32");
			}
		case ConvertedType::INT_32:
			if (s_ele.type == Type::INT32) {
				return LogicalType::INTEGER;
			} else {
				throw IOException("INT32 converted type can only be set for value of Type::INT32");
			}
		case ConvertedType::INT_64:
			if (s_ele.type == Type::INT64) {
				return LogicalType::BIGINT;
			} else {
				throw IOException("INT64 converted type can only be set for value of Type::INT32");
			}
		case ConvertedType::UINT_8:
			if (s_ele.type == Type::INT32) {
				return LogicalType::UTINYINT;
			} else {
				throw IOException("UINT8 converted type can only be set for value of Type::INT32");
			}
		case ConvertedType::UINT_16:
			if (s_ele.type == Type::INT32) {
				return LogicalType::USMALLINT;
			} else {
				throw IOException("UINT16 converted type can only be set for value of Type::INT32");
			}
		case ConvertedType::UINT_32:
			if (s_ele.type == Type::INT32) {
				return LogicalType::UINTEGER;
			} else {
				throw IOException("UINT32 converted type can only be set for value of Type::INT32");
			}
		case ConvertedType::UINT_64:
			if (s_ele.type == Type::INT64) {
				return LogicalType::UBIGINT;
			} else {
				throw IOException("UINT64 converted type can only be set for value of Type::INT64");
			}
		case ConvertedType::DATE:
			if (s_ele.type == Type::INT32) {
				return LogicalType::DATE;
			} else {
				throw IOException("DATE converted type can only be set for value of Type::INT32");
			}
		case ConvertedType::TIMESTAMP_MICROS:
		case ConvertedType::TIMESTAMP_MILLIS:
			if (s_ele.type == Type::INT64) {
				return LogicalType::TIMESTAMP;
			} else {
				throw IOException("TIMESTAMP converted type can only be set for value of Type::INT64");
			}
		case ConvertedType::DECIMAL:
			if (!s_ele.__isset.precision || !s_ele.__isset.scale) {
				throw IOException("DECIMAL requires a length and scale specifier!");
			}
			switch (s_ele.type) {
			case Type::BYTE_ARRAY:
			case Type::FIXED_LEN_BYTE_ARRAY:
			case Type::INT32:
			case Type::INT64:
				return LogicalType::DECIMAL(s_ele.precision, s_ele.scale);
			default:
				throw IOException(
				    "DECIMAL converted type can only be set for value of Type::(FIXED_LEN_)BYTE_ARRAY/INT32/INT64");
			}
		case ConvertedType::UTF8:
		case ConvertedType::ENUM:
			switch (s_ele.type) {
			case Type::BYTE_ARRAY:
			case Type::FIXED_LEN_BYTE_ARRAY:
				return LogicalType::VARCHAR;
			default:
				throw IOException("UTF8 converted type can only be set for Type::(FIXED_LEN_)BYTE_ARRAY");
			}
		case ConvertedType::TIME_MILLIS:
			if (s_ele.type == Type::INT32) {
				return LogicalType::TIME;
			} else {
				throw IOException("TIME_MILLIS converted type can only be set for value of Type::INT32");
			}
		case ConvertedType::TIME_MICROS:
			if (s_ele.type == Type::INT64) {
				return LogicalType::TIME;
			} else {
				throw IOException("TIME_MICROS converted type can only be set for value of Type::INT64");
			}
		case ConvertedType::INTERVAL:
			return LogicalType::INTERVAL;
		case ConvertedType::JSON:
			return LogicalType::VARCHAR;
		case ConvertedType::MAP:
		case ConvertedType::MAP_KEY_VALUE:
		case ConvertedType::LIST:
		case ConvertedType::BSON:
		default:
			throw IOException("Unsupported converted type");
		}
	} else {
		// no converted type set
		// use default type for each physical type
		switch (s_ele.type) {
		case Type::BOOLEAN:
			return LogicalType::BOOLEAN;
		case Type::INT32:
			return LogicalType::INTEGER;
		case Type::INT64:
			return LogicalType::BIGINT;
		case Type::INT96: // always a timestamp it would seem
			return LogicalType::TIMESTAMP;
		case Type::FLOAT:
			return LogicalType::FLOAT;
		case Type::DOUBLE:
			return LogicalType::DOUBLE;
		case Type::BYTE_ARRAY:
		case Type::FIXED_LEN_BYTE_ARRAY:
			if (binary_as_string) {
				return LogicalType::VARCHAR;
			}
			return LogicalType::BLOB;
		default:
			return LogicalType::INVALID;
		}
	}
}

LogicalType ParquetReader::DeriveLogicalType(const SchemaElement &s_ele) {
	return DeriveLogicalType(s_ele, parquet_options.binary_as_string);
}

unique_ptr<ColumnReader> ParquetReader::CreateReaderRecursive(idx_t depth, idx_t max_define, idx_t max_repeat,
                                                              idx_t &next_schema_idx, idx_t &next_file_idx) {
	auto file_meta_data = GetFileMetadata();
	D_ASSERT(file_meta_data);
	D_ASSERT(next_schema_idx < file_meta_data->schema.size());
	auto &s_ele = file_meta_data->schema[next_schema_idx];
	auto this_idx = next_schema_idx;

	auto repetition_type = FieldRepetitionType::REQUIRED;
	if (s_ele.__isset.repetition_type && this_idx > 0) {
		repetition_type = s_ele.repetition_type;
	}
	if (repetition_type != FieldRepetitionType::REQUIRED) {
		max_define++;
	}
	if (repetition_type == FieldRepetitionType::REPEATED) {
		max_repeat++;
	}
	if (s_ele.__isset.num_children && s_ele.num_children > 0) { // inner node
		child_list_t<LogicalType> child_types;
		vector<duckdb::unique_ptr<ColumnReader>> child_readers;

		idx_t c_idx = 0;
		while (c_idx < (idx_t)s_ele.num_children) {
			next_schema_idx++;

			auto &child_ele = file_meta_data->schema[next_schema_idx];

			auto child_reader =
			    CreateReaderRecursive(depth + 1, max_define, max_repeat, next_schema_idx, next_file_idx);
			child_types.push_back(make_pair(child_ele.name, child_reader->Type()));
			child_readers.push_back(std::move(child_reader));

			c_idx++;
		}
		D_ASSERT(!child_types.empty());
		duckdb::unique_ptr<ColumnReader> result;
		LogicalType result_type;

		bool is_repeated = repetition_type == FieldRepetitionType::REPEATED;
		bool is_list = s_ele.__isset.converted_type && s_ele.converted_type == ConvertedType::LIST;
		bool is_map = s_ele.__isset.converted_type && s_ele.converted_type == ConvertedType::MAP;
		bool is_map_kv = s_ele.__isset.converted_type && s_ele.converted_type == ConvertedType::MAP_KEY_VALUE;
		if (!is_map_kv && this_idx > 0) {
			// check if the parent node of this is a map
			auto &p_ele = file_meta_data->schema[this_idx - 1];
			bool parent_is_map = p_ele.__isset.converted_type && p_ele.converted_type == ConvertedType::MAP;
			bool parent_has_children = p_ele.__isset.num_children && p_ele.num_children == 1;
			is_map_kv = parent_is_map && parent_has_children;
		}

		if (is_map_kv) {
			if (child_types.size() != 2) {
				throw IOException("MAP_KEY_VALUE requires two children");
			}
			if (!is_repeated) {
				throw IOException("MAP_KEY_VALUE needs to be repeated");
			}
			result_type = LogicalType::MAP(std::move(child_types[0].second), std::move(child_types[1].second));

			auto struct_reader =
			    make_uniq<StructColumnReader>(*this, ListType::GetChildType(result_type), s_ele, this_idx,
			                                  max_define - 1, max_repeat - 1, std::move(child_readers));
			return make_uniq<ListColumnReader>(*this, result_type, s_ele, this_idx, max_define, max_repeat,
			                                   std::move(struct_reader));
		}
		if (child_types.size() > 1 || (!is_list && !is_map && !is_repeated)) {
			result_type = LogicalType::STRUCT(child_types);
			result = make_uniq<StructColumnReader>(*this, result_type, s_ele, this_idx, max_define, max_repeat,
			                                       std::move(child_readers));
		} else {
			// if we have a struct with only a single type, pull up
			result_type = child_types[0].second;
			result = std::move(child_readers[0]);
		}
		if (is_repeated) {
			result_type = LogicalType::LIST(result_type);
			return make_uniq<ListColumnReader>(*this, result_type, s_ele, this_idx, max_define, max_repeat,
			                                   std::move(result));
		}
		return result;
	} else { // leaf node
		if (!s_ele.__isset.type) {
			throw InvalidInputException(
			    "Node has neither num_children nor type set - this violates the Parquet spec (corrupted file)");
		}
		if (s_ele.repetition_type == FieldRepetitionType::REPEATED) {
			const auto derived_type = DeriveLogicalType(s_ele);
			auto list_type = LogicalType::LIST(derived_type);

			auto element_reader =
			    ColumnReader::CreateReader(*this, derived_type, s_ele, next_file_idx++, max_define, max_repeat);

			return make_uniq<ListColumnReader>(*this, list_type, s_ele, this_idx, max_define, max_repeat,
			                                   std::move(element_reader));
		}
		// TODO check return value of derive type or should we only do this on read()
		return ColumnReader::CreateReader(*this, DeriveLogicalType(s_ele), s_ele, next_file_idx++, max_define,
		                                  max_repeat);
	}
}

// TODO we don't need readers for columns we are not going to read ay
unique_ptr<ColumnReader> ParquetReader::CreateReader() {
	auto file_meta_data = GetFileMetadata();
	idx_t next_schema_idx = 0;
	idx_t next_file_idx = 0;

	if (file_meta_data->schema.empty()) {
		throw IOException("Parquet reader: no schema elements found");
	}
	if (file_meta_data->schema[0].num_children == 0) {
		throw IOException("Parquet reader: root schema element has no children");
	}
	auto ret = CreateReaderRecursive(0, 0, 0, next_schema_idx, next_file_idx);
<<<<<<< HEAD
=======
	if (ret->Type().id() != LogicalTypeId::STRUCT) {
		throw InvalidInputException("Root element of Parquet file must be a struct");
	}
>>>>>>> da69aeaa
	D_ASSERT(next_schema_idx == file_meta_data->schema.size() - 1);
	D_ASSERT(file_meta_data->row_groups.empty() || next_file_idx == file_meta_data->row_groups[0].columns.size());

	auto &root_struct_reader = ret->Cast<StructColumnReader>();
	// add casts if required
	for (auto &entry : reader_data.cast_map) {
		auto column_idx = entry.first;
		auto &expected_type = entry.second;
		auto child_reader = std::move(root_struct_reader.child_readers[column_idx]);
		auto cast_reader = make_uniq<CastColumnReader>(std::move(child_reader), expected_type);
		root_struct_reader.child_readers[column_idx] = std::move(cast_reader);
	}
	if (parquet_options.file_row_number) {
		root_struct_reader.child_readers.push_back(
		    make_uniq<RowNumberColumnReader>(*this, LogicalType::BIGINT, SchemaElement(), next_file_idx, 0, 0));
	}

	return ret;
}

void ParquetReader::InitializeSchema() {
	auto file_meta_data = GetFileMetadata();

	if (file_meta_data->__isset.encryption_algorithm) {
		throw FormatException("Encrypted Parquet files are not supported");
	}
	// check if we like this schema
	if (file_meta_data->schema.size() < 2) {
		throw FormatException("Need at least one non-root column in the file");
	}
	auto root_reader = CreateReader();

	auto &root_type = root_reader->Type();
	auto &child_types = StructType::GetChildTypes(root_type);
	D_ASSERT(root_type.id() == LogicalTypeId::STRUCT);
	for (auto &type_pair : child_types) {
		names.push_back(type_pair.first);
		return_types.push_back(type_pair.second);
	}

	// Add generated constant column for row number
	if (parquet_options.file_row_number) {
		if (std::find(names.begin(), names.end(), "file_row_number") != names.end()) {
			throw BinderException(
			    "Using file_row_number option on file with column named file_row_number is not supported");
		}
		return_types.emplace_back(LogicalType::BIGINT);
		names.emplace_back("file_row_number");
	}
}

ParquetOptions::ParquetOptions(ClientContext &context) {
	Value binary_as_string_val;
	if (context.TryGetCurrentSetting("binary_as_string", binary_as_string_val)) {
		binary_as_string = binary_as_string_val.GetValue<bool>();
	}
}

<<<<<<< HEAD
ParquetReader::ParquetReader(Allocator &allocator_p, unique_ptr<FileHandle> file_handle_p) : allocator(allocator_p) {
	file_name = file_handle_p->path;
	file_handle = std::move(file_handle_p);
	metadata = LoadMetadata(allocator, *file_handle, *file_opener);
	InitializeSchema();
}

ParquetReader::ParquetReader(ClientContext &context_p, string file_name_p, ParquetOptions parquet_options_p)
    : allocator(BufferAllocator::Get(context_p)), file_opener(FileSystem::GetFileOpener(context_p)),
=======
ParquetReader::ParquetReader(ClientContext &context_p, string file_name_p, ParquetOptions parquet_options_p)
    : fs(FileSystem::GetFileSystem(context_p)), allocator(BufferAllocator::Get(context_p)),
>>>>>>> da69aeaa
      parquet_options(parquet_options_p) {
	file_name = std::move(file_name_p);
	file_handle = fs.OpenFile(file_name, FileFlags::FILE_FLAGS_READ);
	if (!file_handle->CanSeek()) {
		throw NotImplementedException(
		    "Reading parquet files from a FIFO stream is not supported and cannot be efficiently supported since "
		    "metadata is located at the end of the file. Write the stream to disk first and read from there instead.");
	}
	// If object cached is disabled
	// or if this file has cached metadata
	// or if the cached version already expired
	if (!ObjectCache::ObjectCacheEnabled(context_p)) {
		metadata = LoadMetadata(allocator, *file_handle);
	} else {
		auto last_modify_time = fs.GetLastModifiedTime(*file_handle);
		metadata = ObjectCache::GetObjectCache(context_p).Get<ParquetFileMetadataCache>(file_name);
		if (!metadata || (last_modify_time + 10 >= metadata->read_time)) {
			metadata = LoadMetadata(allocator, *file_handle);
			ObjectCache::GetObjectCache(context_p).Put(file_name, metadata);
		}
	}

	InitializeSchema();
}

ParquetReader::ParquetReader(ClientContext &context_p, ParquetOptions parquet_options_p,
                             shared_ptr<ParquetFileMetadataCache> metadata_p)
<<<<<<< HEAD
    : allocator(BufferAllocator::Get(context_p)), file_opener(FileSystem::GetFileOpener(context_p)),
=======
    : fs(FileSystem::GetFileSystem(context_p)), allocator(BufferAllocator::Get(context_p)),
>>>>>>> da69aeaa
      metadata(std::move(metadata_p)), parquet_options(parquet_options_p) {
	InitializeSchema();
}

ParquetReader::~ParquetReader() {
}

const FileMetaData *ParquetReader::GetFileMetadata() {
	D_ASSERT(metadata);
	D_ASSERT(metadata->metadata);
	return metadata->metadata.get();
}

unique_ptr<BaseStatistics> ParquetReader::ReadStatistics(const string &name) {
	idx_t file_col_idx;
	for (file_col_idx = 0; file_col_idx < names.size(); file_col_idx++) {
		if (names[file_col_idx] == name) {
			break;
		}
	}
	if (file_col_idx == names.size()) {
		return nullptr;
	}

	unique_ptr<BaseStatistics> column_stats;
	auto file_meta_data = GetFileMetadata();
	auto root_reader = CreateReader();
<<<<<<< HEAD
	auto column_reader = ((StructColumnReader *)root_reader.get())->GetChildReader(file_col_idx);
=======
	auto column_reader = root_reader->Cast<StructColumnReader>().GetChildReader(file_col_idx);
>>>>>>> da69aeaa

	for (idx_t row_group_idx = 0; row_group_idx < file_meta_data->row_groups.size(); row_group_idx++) {
		auto &row_group = file_meta_data->row_groups[row_group_idx];
		auto chunk_stats = column_reader->Stats(row_group_idx, row_group.columns);
		if (!chunk_stats) {
			return nullptr;
		}
		if (!column_stats) {
			column_stats = std::move(chunk_stats);
		} else {
			column_stats->Merge(*chunk_stats);
		}
	}
	return column_stats;
}

const ParquetRowGroup &ParquetReader::GetGroup(ParquetReaderScanState &state) {
	auto file_meta_data = GetFileMetadata();
	D_ASSERT(state.current_group >= 0 && (idx_t)state.current_group < state.group_idx_list.size());
	D_ASSERT(state.group_idx_list[state.current_group] >= 0 &&
	         state.group_idx_list[state.current_group] < file_meta_data->row_groups.size());
	return file_meta_data->row_groups[state.group_idx_list[state.current_group]];
}

uint64_t ParquetReader::GetGroupCompressedSize(ParquetReaderScanState &state) {
	auto &group = GetGroup(state);
	auto total_compressed_size = group.total_compressed_size;

	idx_t calc_compressed_size = 0;

	// If the global total_compressed_size is not set, we can still calculate it
	if (group.total_compressed_size == 0) {
		for (auto &column_chunk : group.columns) {
			calc_compressed_size += column_chunk.meta_data.total_compressed_size;
		}
	}

	if (total_compressed_size != 0 && calc_compressed_size != 0 &&
	    (idx_t)total_compressed_size != calc_compressed_size) {
		throw InvalidInputException("mismatch between calculated compressed size and reported compressed size");
	}

	return total_compressed_size ? total_compressed_size : calc_compressed_size;
}

uint64_t ParquetReader::GetGroupSpan(ParquetReaderScanState &state) {
	auto &group = GetGroup(state);
	idx_t min_offset = NumericLimits<idx_t>::Maximum();
	idx_t max_offset = NumericLimits<idx_t>::Minimum();

	for (auto &column_chunk : group.columns) {

		// Set the min offset
		idx_t current_min_offset = NumericLimits<idx_t>::Maximum();
		if (column_chunk.meta_data.__isset.dictionary_page_offset) {
			current_min_offset = MinValue<idx_t>(current_min_offset, column_chunk.meta_data.dictionary_page_offset);
		}
		if (column_chunk.meta_data.__isset.index_page_offset) {
			current_min_offset = MinValue<idx_t>(current_min_offset, column_chunk.meta_data.index_page_offset);
		}
		current_min_offset = MinValue<idx_t>(current_min_offset, column_chunk.meta_data.data_page_offset);
		min_offset = MinValue<idx_t>(current_min_offset, min_offset);
		max_offset = MaxValue<idx_t>(max_offset, column_chunk.meta_data.total_compressed_size + current_min_offset);
	}

	return max_offset - min_offset;
}

idx_t ParquetReader::GetGroupOffset(ParquetReaderScanState &state) {
	auto &group = GetGroup(state);
	idx_t min_offset = NumericLimits<idx_t>::Maximum();

	for (auto &column_chunk : group.columns) {
		if (column_chunk.meta_data.__isset.dictionary_page_offset) {
			min_offset = MinValue<idx_t>(min_offset, column_chunk.meta_data.dictionary_page_offset);
		}
		if (column_chunk.meta_data.__isset.index_page_offset) {
			min_offset = MinValue<idx_t>(min_offset, column_chunk.meta_data.index_page_offset);
		}
		min_offset = MinValue<idx_t>(min_offset, column_chunk.meta_data.data_page_offset);
	}

	return min_offset;
}

void ParquetReader::PrepareRowGroupBuffer(ParquetReaderScanState &state, idx_t col_idx) {
	auto &group = GetGroup(state);
	auto column_id = reader_data.column_ids[col_idx];
<<<<<<< HEAD
	auto column_reader = ((StructColumnReader *)state.root_reader.get())->GetChildReader(column_id);
=======
	auto column_reader = state.root_reader->Cast<StructColumnReader>().GetChildReader(column_id);
>>>>>>> da69aeaa

	// TODO move this to columnreader too
	if (reader_data.filters) {
		auto stats = column_reader->Stats(state.group_idx_list[state.current_group], group.columns);
		// filters contain output chunk index, not file col idx!
		auto global_id = reader_data.column_mapping[col_idx];
		auto filter_entry = reader_data.filters->filters.find(global_id);
		if (stats && filter_entry != reader_data.filters->filters.end()) {
			bool skip_chunk = false;
			auto &filter = *filter_entry->second;
			auto prune_result = filter.CheckStatistics(*stats);
			if (prune_result == FilterPropagateResult::FILTER_ALWAYS_FALSE) {
				skip_chunk = true;
			}
			if (skip_chunk) {
				// this effectively will skip this chunk
				state.group_offset = group.num_rows;
				return;
			}
		}
	}

	state.root_reader->InitializeRead(state.group_idx_list[state.current_group], group.columns,
	                                  *state.thrift_file_proto);
}

idx_t ParquetReader::NumRows() {
	return GetFileMetadata()->num_rows;
}

idx_t ParquetReader::NumRowGroups() {
	return GetFileMetadata()->row_groups.size();
}

void ParquetReader::InitializeScan(ParquetReaderScanState &state, vector<idx_t> groups_to_read) {
	state.current_group = -1;
	state.finished = false;
	state.group_offset = 0;
	state.group_idx_list = std::move(groups_to_read);
	state.sel.Initialize(STANDARD_VECTOR_SIZE);
	if (!state.file_handle || state.file_handle->path != file_handle->path) {
		auto flags = FileFlags::FILE_FLAGS_READ;

		if (!file_handle->OnDiskFile() && file_handle->CanSeek()) {
			state.prefetch_mode = true;
			flags |= FileFlags::FILE_FLAGS_DIRECT_IO;
		} else {
			state.prefetch_mode = false;
		}

<<<<<<< HEAD
		state.file_handle = file_handle->file_system.OpenFile(file_handle->path, flags, FileSystem::DEFAULT_LOCK,
		                                                      FileSystem::DEFAULT_COMPRESSION, file_opener);
	}

	state.thrift_file_proto = CreateThriftProtocol(allocator, *state.file_handle, *file_opener, state.prefetch_mode);
=======
		state.file_handle = fs.OpenFile(file_handle->path, flags);
	}

	state.thrift_file_proto = CreateThriftProtocol(allocator, *state.file_handle, state.prefetch_mode);
>>>>>>> da69aeaa
	state.root_reader = CreateReader();
	state.define_buf.resize(allocator, STANDARD_VECTOR_SIZE);
	state.repeat_buf.resize(allocator, STANDARD_VECTOR_SIZE);
}

void FilterIsNull(Vector &v, parquet_filter_t &filter_mask, idx_t count) {
	if (v.GetVectorType() == VectorType::CONSTANT_VECTOR) {
		auto &mask = ConstantVector::Validity(v);
		if (mask.RowIsValid(0)) {
			filter_mask.reset();
		}
		return;
	}
	D_ASSERT(v.GetVectorType() == VectorType::FLAT_VECTOR);

	auto &mask = FlatVector::Validity(v);
	if (mask.AllValid()) {
		filter_mask.reset();
	} else {
		for (idx_t i = 0; i < count; i++) {
			filter_mask[i] = filter_mask[i] && !mask.RowIsValid(i);
		}
	}
}

void FilterIsNotNull(Vector &v, parquet_filter_t &filter_mask, idx_t count) {
	if (v.GetVectorType() == VectorType::CONSTANT_VECTOR) {
		auto &mask = ConstantVector::Validity(v);
		if (!mask.RowIsValid(0)) {
			filter_mask.reset();
		}
		return;
	}
	D_ASSERT(v.GetVectorType() == VectorType::FLAT_VECTOR);

	auto &mask = FlatVector::Validity(v);
	if (!mask.AllValid()) {
		for (idx_t i = 0; i < count; i++) {
			filter_mask[i] = filter_mask[i] && mask.RowIsValid(i);
		}
	}
}

template <class T, class OP>
void TemplatedFilterOperation(Vector &v, T constant, parquet_filter_t &filter_mask, idx_t count) {
	if (v.GetVectorType() == VectorType::CONSTANT_VECTOR) {
		auto v_ptr = ConstantVector::GetData<T>(v);
		auto &mask = ConstantVector::Validity(v);

		if (mask.RowIsValid(0)) {
			if (!OP::Operation(v_ptr[0], constant)) {
				filter_mask.reset();
			}
		}
		return;
	}

	D_ASSERT(v.GetVectorType() == VectorType::FLAT_VECTOR);
	auto v_ptr = FlatVector::GetData<T>(v);
	auto &mask = FlatVector::Validity(v);

	if (!mask.AllValid()) {
		for (idx_t i = 0; i < count; i++) {
			if (mask.RowIsValid(i)) {
				filter_mask[i] = filter_mask[i] && OP::Operation(v_ptr[i], constant);
			}
		}
	} else {
		for (idx_t i = 0; i < count; i++) {
			filter_mask[i] = filter_mask[i] && OP::Operation(v_ptr[i], constant);
		}
	}
}

template <class T, class OP>
void TemplatedFilterOperation(Vector &v, const Value &constant, parquet_filter_t &filter_mask, idx_t count) {
	TemplatedFilterOperation<T, OP>(v, constant.template GetValueUnsafe<T>(), filter_mask, count);
}

template <class OP>
static void FilterOperationSwitch(Vector &v, Value &constant, parquet_filter_t &filter_mask, idx_t count) {
	if (filter_mask.none() || count == 0) {
		return;
	}
	switch (v.GetType().InternalType()) {
	case PhysicalType::BOOL:
		TemplatedFilterOperation<bool, OP>(v, constant, filter_mask, count);
		break;
	case PhysicalType::UINT8:
		TemplatedFilterOperation<uint8_t, OP>(v, constant, filter_mask, count);
		break;
	case PhysicalType::UINT16:
		TemplatedFilterOperation<uint16_t, OP>(v, constant, filter_mask, count);
		break;
	case PhysicalType::UINT32:
		TemplatedFilterOperation<uint32_t, OP>(v, constant, filter_mask, count);
		break;
	case PhysicalType::UINT64:
		TemplatedFilterOperation<uint64_t, OP>(v, constant, filter_mask, count);
		break;
	case PhysicalType::INT8:
		TemplatedFilterOperation<int8_t, OP>(v, constant, filter_mask, count);
		break;
	case PhysicalType::INT16:
		TemplatedFilterOperation<int16_t, OP>(v, constant, filter_mask, count);
		break;
	case PhysicalType::INT32:
		TemplatedFilterOperation<int32_t, OP>(v, constant, filter_mask, count);
		break;
	case PhysicalType::INT64:
		TemplatedFilterOperation<int64_t, OP>(v, constant, filter_mask, count);
		break;
	case PhysicalType::INT128:
		TemplatedFilterOperation<hugeint_t, OP>(v, constant, filter_mask, count);
		break;
	case PhysicalType::FLOAT:
		TemplatedFilterOperation<float, OP>(v, constant, filter_mask, count);
		break;
	case PhysicalType::DOUBLE:
		TemplatedFilterOperation<double, OP>(v, constant, filter_mask, count);
		break;
	case PhysicalType::VARCHAR:
		TemplatedFilterOperation<string_t, OP>(v, constant, filter_mask, count);
		break;
	default:
		throw NotImplementedException("Unsupported type for filter %s", v.ToString());
	}
}

static void ApplyFilter(Vector &v, TableFilter &filter, parquet_filter_t &filter_mask, idx_t count) {
	switch (filter.filter_type) {
	case TableFilterType::CONJUNCTION_AND: {
		auto &conjunction = filter.Cast<ConjunctionAndFilter>();
		for (auto &child_filter : conjunction.child_filters) {
			ApplyFilter(v, *child_filter, filter_mask, count);
		}
		break;
	}
	case TableFilterType::CONJUNCTION_OR: {
		auto &conjunction = filter.Cast<ConjunctionOrFilter>();
		parquet_filter_t or_mask;
		for (auto &child_filter : conjunction.child_filters) {
			parquet_filter_t child_mask = filter_mask;
			ApplyFilter(v, *child_filter, child_mask, count);
			or_mask |= child_mask;
		}
		filter_mask &= or_mask;
		break;
	}
	case TableFilterType::CONSTANT_COMPARISON: {
		auto &constant_filter = filter.Cast<ConstantFilter>();
		switch (constant_filter.comparison_type) {
		case ExpressionType::COMPARE_EQUAL:
			FilterOperationSwitch<Equals>(v, constant_filter.constant, filter_mask, count);
			break;
		case ExpressionType::COMPARE_LESSTHAN:
			FilterOperationSwitch<LessThan>(v, constant_filter.constant, filter_mask, count);
			break;
		case ExpressionType::COMPARE_LESSTHANOREQUALTO:
			FilterOperationSwitch<LessThanEquals>(v, constant_filter.constant, filter_mask, count);
			break;
		case ExpressionType::COMPARE_GREATERTHAN:
			FilterOperationSwitch<GreaterThan>(v, constant_filter.constant, filter_mask, count);
			break;
		case ExpressionType::COMPARE_GREATERTHANOREQUALTO:
			FilterOperationSwitch<GreaterThanEquals>(v, constant_filter.constant, filter_mask, count);
			break;
		default:
			D_ASSERT(0);
		}
		break;
	}
	case TableFilterType::IS_NOT_NULL:
		FilterIsNotNull(v, filter_mask, count);
		break;
	case TableFilterType::IS_NULL:
		FilterIsNull(v, filter_mask, count);
		break;
	default:
		D_ASSERT(0);
		break;
	}
}

void ParquetReader::Scan(ParquetReaderScanState &state, DataChunk &result) {
	while (ScanInternal(state, result)) {
		if (result.size() > 0) {
			break;
		}
		result.Reset();
	}
}

bool ParquetReader::ScanInternal(ParquetReaderScanState &state, DataChunk &result) {
	if (state.finished) {
		return false;
	}

	// see if we have to switch to the next row group in the parquet file
	if (state.current_group < 0 || (int64_t)state.group_offset >= GetGroup(state).num_rows) {
		state.current_group++;
		state.group_offset = 0;

		auto &trans = reinterpret_cast<ThriftFileTransport &>(*state.thrift_file_proto->getTransport());
		trans.ClearPrefetch();
		state.current_group_prefetched = false;

		if ((idx_t)state.current_group == state.group_idx_list.size()) {
			state.finished = true;
			return false;
		}

		uint64_t to_scan_compressed_bytes = 0;
		for (idx_t col_idx = 0; col_idx < reader_data.column_ids.size(); col_idx++) {
			PrepareRowGroupBuffer(state, col_idx);

			auto file_col_idx = reader_data.column_ids[col_idx];

			auto &root_reader = state.root_reader->Cast<StructColumnReader>();
			to_scan_compressed_bytes += root_reader.GetChildReader(file_col_idx)->TotalCompressedSize();
		}

		auto &group = GetGroup(state);
		if (state.prefetch_mode && state.group_offset != (idx_t)group.num_rows) {

			uint64_t total_row_group_span = GetGroupSpan(state);

			double scan_percentage = (double)(to_scan_compressed_bytes) / total_row_group_span;

			if (to_scan_compressed_bytes > total_row_group_span) {
				throw InvalidInputException(
				    "Malformed parquet file: sum of total compressed bytes of columns seems incorrect");
			}

			if (!reader_data.filters &&
			    scan_percentage > ParquetReaderPrefetchConfig::WHOLE_GROUP_PREFETCH_MINIMUM_SCAN) {
				// Prefetch the whole row group
				if (!state.current_group_prefetched) {
					auto total_compressed_size = GetGroupCompressedSize(state);
					if (total_compressed_size > 0) {
						trans.Prefetch(GetGroupOffset(state), total_row_group_span);
					}
					state.current_group_prefetched = true;
				}
			} else {
				// lazy fetching is when all tuples in a column can be skipped. With lazy fetching the buffer is only
				// fetched on the first read to that buffer.
				bool lazy_fetch = reader_data.filters;

				// Prefetch column-wise
				for (idx_t col_idx = 0; col_idx < reader_data.column_ids.size(); col_idx++) {
					auto file_col_idx = reader_data.column_ids[col_idx];
<<<<<<< HEAD
					auto root_reader = ((StructColumnReader *)state.root_reader.get());
=======
					auto &root_reader = state.root_reader->Cast<StructColumnReader>();
>>>>>>> da69aeaa

					bool has_filter = false;
					if (reader_data.filters) {
						auto entry = reader_data.filters->filters.find(reader_data.column_mapping[col_idx]);
						has_filter = entry != reader_data.filters->filters.end();
					}
<<<<<<< HEAD
					root_reader->GetChildReader(file_col_idx)->RegisterPrefetch(trans, !(lazy_fetch && !has_filter));
=======
					root_reader.GetChildReader(file_col_idx)->RegisterPrefetch(trans, !(lazy_fetch && !has_filter));
>>>>>>> da69aeaa
				}

				trans.FinalizeRegistration();

				if (!lazy_fetch) {
					trans.PrefetchRegistered();
				}
			}
		}
		return true;
	}

	auto this_output_chunk_rows = MinValue<idx_t>(STANDARD_VECTOR_SIZE, GetGroup(state).num_rows - state.group_offset);
	result.SetCardinality(this_output_chunk_rows);

	if (this_output_chunk_rows == 0) {
		state.finished = true;
		return false; // end of last group, we are done
	}

	// we evaluate simple table filters directly in this scan so we can skip decoding column data that's never going to
	// be relevant
	parquet_filter_t filter_mask;
	filter_mask.set();

	// mask out unused part of bitset
	for (idx_t i = this_output_chunk_rows; i < STANDARD_VECTOR_SIZE; i++) {
		filter_mask.set(i, false);
	}

	state.define_buf.zero();
	state.repeat_buf.zero();

	auto define_ptr = (uint8_t *)state.define_buf.ptr;
	auto repeat_ptr = (uint8_t *)state.repeat_buf.ptr;

	auto &root_reader = state.root_reader->Cast<StructColumnReader>();

	if (reader_data.filters) {
		vector<bool> need_to_read(reader_data.column_ids.size(), true);

		// first load the columns that are used in filters
		for (auto &filter_col : reader_data.filters->filters) {
			if (filter_mask.none()) {
				// if no rows are left we can stop checking filters
				break;
			}
			auto filter_entry = reader_data.filter_map[filter_col.first];
			if (filter_entry.is_constant) {
				// this is a constant vector, look for the constant
				auto &constant = reader_data.constant_map[filter_entry.index].value;
				Vector constant_vector(constant);
				ApplyFilter(constant_vector, *filter_col.second, filter_mask, this_output_chunk_rows);
			} else {
				auto id = filter_entry.index;
				auto file_col_idx = reader_data.column_ids[id];
				auto result_idx = reader_data.column_mapping[id];

				auto &result_vector = result.data[result_idx];
<<<<<<< HEAD
				auto child_reader = root_reader->GetChildReader(file_col_idx);
=======
				auto child_reader = root_reader.GetChildReader(file_col_idx);
>>>>>>> da69aeaa
				child_reader->Read(result.size(), filter_mask, define_ptr, repeat_ptr, result_vector);
				need_to_read[id] = false;

				ApplyFilter(result_vector, *filter_col.second, filter_mask, this_output_chunk_rows);
			}
		}

		// we still may have to read some cols
		for (idx_t col_idx = 0; col_idx < reader_data.column_ids.size(); col_idx++) {
			if (!need_to_read[col_idx]) {
				continue;
			}
			auto file_col_idx = reader_data.column_ids[col_idx];
			if (filter_mask.none()) {
				root_reader.GetChildReader(file_col_idx)->Skip(result.size());
				continue;
			}
			auto &result_vector = result.data[reader_data.column_mapping[col_idx]];
<<<<<<< HEAD
			auto child_reader = root_reader->GetChildReader(file_col_idx);
=======
			auto child_reader = root_reader.GetChildReader(file_col_idx);
>>>>>>> da69aeaa
			child_reader->Read(result.size(), filter_mask, define_ptr, repeat_ptr, result_vector);
		}

		idx_t sel_size = 0;
		for (idx_t i = 0; i < this_output_chunk_rows; i++) {
			if (filter_mask[i]) {
				state.sel.set_index(sel_size++, i);
			}
		}

		result.Slice(state.sel, sel_size);
	} else {
		for (idx_t col_idx = 0; col_idx < reader_data.column_ids.size(); col_idx++) {
			auto file_col_idx = reader_data.column_ids[col_idx];
			auto &result_vector = result.data[reader_data.column_mapping[col_idx]];
<<<<<<< HEAD
			auto child_reader = root_reader->GetChildReader(file_col_idx);
=======
			auto child_reader = root_reader.GetChildReader(file_col_idx);
>>>>>>> da69aeaa
			auto rows_read = child_reader->Read(result.size(), filter_mask, define_ptr, repeat_ptr, result_vector);
			if (rows_read != result.size()) {
				throw InvalidInputException("Mismatch in parquet read for column %llu, expected %llu rows, got %llu",
				                            file_col_idx, result.size(), rows_read);
			}
		}
	}

	state.group_offset += this_output_chunk_rows;
	return true;
}

} // namespace duckdb<|MERGE_RESOLUTION|>--- conflicted
+++ resolved
@@ -49,13 +49,8 @@
 using duckdb_parquet::format::Type;
 
 static duckdb::unique_ptr<duckdb_apache::thrift::protocol::TProtocol>
-<<<<<<< HEAD
-CreateThriftProtocol(Allocator &allocator, FileHandle &file_handle, FileOpener &opener, bool prefetch_mode) {
-	auto transport = make_shared<ThriftFileTransport>(allocator, file_handle, opener, prefetch_mode);
-=======
 CreateThriftProtocol(Allocator &allocator, FileHandle &file_handle, bool prefetch_mode) {
 	auto transport = make_shared<ThriftFileTransport>(allocator, file_handle, prefetch_mode);
->>>>>>> da69aeaa
 	return make_uniq<duckdb_apache::thrift::protocol::TCompactProtocolT<ThriftFileTransport>>(std::move(transport));
 }
 
@@ -371,12 +366,9 @@
 		throw IOException("Parquet reader: root schema element has no children");
 	}
 	auto ret = CreateReaderRecursive(0, 0, 0, next_schema_idx, next_file_idx);
-<<<<<<< HEAD
-=======
 	if (ret->Type().id() != LogicalTypeId::STRUCT) {
 		throw InvalidInputException("Root element of Parquet file must be a struct");
 	}
->>>>>>> da69aeaa
 	D_ASSERT(next_schema_idx == file_meta_data->schema.size() - 1);
 	D_ASSERT(file_meta_data->row_groups.empty() || next_file_idx == file_meta_data->row_groups[0].columns.size());
 
@@ -435,20 +427,8 @@
 	}
 }
 
-<<<<<<< HEAD
-ParquetReader::ParquetReader(Allocator &allocator_p, unique_ptr<FileHandle> file_handle_p) : allocator(allocator_p) {
-	file_name = file_handle_p->path;
-	file_handle = std::move(file_handle_p);
-	metadata = LoadMetadata(allocator, *file_handle, *file_opener);
-	InitializeSchema();
-}
-
-ParquetReader::ParquetReader(ClientContext &context_p, string file_name_p, ParquetOptions parquet_options_p)
-    : allocator(BufferAllocator::Get(context_p)), file_opener(FileSystem::GetFileOpener(context_p)),
-=======
 ParquetReader::ParquetReader(ClientContext &context_p, string file_name_p, ParquetOptions parquet_options_p)
     : fs(FileSystem::GetFileSystem(context_p)), allocator(BufferAllocator::Get(context_p)),
->>>>>>> da69aeaa
       parquet_options(parquet_options_p) {
 	file_name = std::move(file_name_p);
 	file_handle = fs.OpenFile(file_name, FileFlags::FILE_FLAGS_READ);
@@ -476,11 +456,7 @@
 
 ParquetReader::ParquetReader(ClientContext &context_p, ParquetOptions parquet_options_p,
                              shared_ptr<ParquetFileMetadataCache> metadata_p)
-<<<<<<< HEAD
-    : allocator(BufferAllocator::Get(context_p)), file_opener(FileSystem::GetFileOpener(context_p)),
-=======
     : fs(FileSystem::GetFileSystem(context_p)), allocator(BufferAllocator::Get(context_p)),
->>>>>>> da69aeaa
       metadata(std::move(metadata_p)), parquet_options(parquet_options_p) {
 	InitializeSchema();
 }
@@ -508,11 +484,7 @@
 	unique_ptr<BaseStatistics> column_stats;
 	auto file_meta_data = GetFileMetadata();
 	auto root_reader = CreateReader();
-<<<<<<< HEAD
-	auto column_reader = ((StructColumnReader *)root_reader.get())->GetChildReader(file_col_idx);
-=======
 	auto column_reader = root_reader->Cast<StructColumnReader>().GetChildReader(file_col_idx);
->>>>>>> da69aeaa
 
 	for (idx_t row_group_idx = 0; row_group_idx < file_meta_data->row_groups.size(); row_group_idx++) {
 		auto &row_group = file_meta_data->row_groups[row_group_idx];
@@ -601,11 +573,7 @@
 void ParquetReader::PrepareRowGroupBuffer(ParquetReaderScanState &state, idx_t col_idx) {
 	auto &group = GetGroup(state);
 	auto column_id = reader_data.column_ids[col_idx];
-<<<<<<< HEAD
-	auto column_reader = ((StructColumnReader *)state.root_reader.get())->GetChildReader(column_id);
-=======
 	auto column_reader = state.root_reader->Cast<StructColumnReader>().GetChildReader(column_id);
->>>>>>> da69aeaa
 
 	// TODO move this to columnreader too
 	if (reader_data.filters) {
@@ -656,18 +624,10 @@
 			state.prefetch_mode = false;
 		}
 
-<<<<<<< HEAD
-		state.file_handle = file_handle->file_system.OpenFile(file_handle->path, flags, FileSystem::DEFAULT_LOCK,
-		                                                      FileSystem::DEFAULT_COMPRESSION, file_opener);
-	}
-
-	state.thrift_file_proto = CreateThriftProtocol(allocator, *state.file_handle, *file_opener, state.prefetch_mode);
-=======
 		state.file_handle = fs.OpenFile(file_handle->path, flags);
 	}
 
 	state.thrift_file_proto = CreateThriftProtocol(allocator, *state.file_handle, state.prefetch_mode);
->>>>>>> da69aeaa
 	state.root_reader = CreateReader();
 	state.define_buf.resize(allocator, STANDARD_VECTOR_SIZE);
 	state.repeat_buf.resize(allocator, STANDARD_VECTOR_SIZE);
@@ -920,22 +880,14 @@
 				// Prefetch column-wise
 				for (idx_t col_idx = 0; col_idx < reader_data.column_ids.size(); col_idx++) {
 					auto file_col_idx = reader_data.column_ids[col_idx];
-<<<<<<< HEAD
-					auto root_reader = ((StructColumnReader *)state.root_reader.get());
-=======
 					auto &root_reader = state.root_reader->Cast<StructColumnReader>();
->>>>>>> da69aeaa
 
 					bool has_filter = false;
 					if (reader_data.filters) {
 						auto entry = reader_data.filters->filters.find(reader_data.column_mapping[col_idx]);
 						has_filter = entry != reader_data.filters->filters.end();
 					}
-<<<<<<< HEAD
-					root_reader->GetChildReader(file_col_idx)->RegisterPrefetch(trans, !(lazy_fetch && !has_filter));
-=======
 					root_reader.GetChildReader(file_col_idx)->RegisterPrefetch(trans, !(lazy_fetch && !has_filter));
->>>>>>> da69aeaa
 				}
 
 				trans.FinalizeRegistration();
@@ -995,11 +947,7 @@
 				auto result_idx = reader_data.column_mapping[id];
 
 				auto &result_vector = result.data[result_idx];
-<<<<<<< HEAD
-				auto child_reader = root_reader->GetChildReader(file_col_idx);
-=======
 				auto child_reader = root_reader.GetChildReader(file_col_idx);
->>>>>>> da69aeaa
 				child_reader->Read(result.size(), filter_mask, define_ptr, repeat_ptr, result_vector);
 				need_to_read[id] = false;
 
@@ -1018,11 +966,7 @@
 				continue;
 			}
 			auto &result_vector = result.data[reader_data.column_mapping[col_idx]];
-<<<<<<< HEAD
-			auto child_reader = root_reader->GetChildReader(file_col_idx);
-=======
 			auto child_reader = root_reader.GetChildReader(file_col_idx);
->>>>>>> da69aeaa
 			child_reader->Read(result.size(), filter_mask, define_ptr, repeat_ptr, result_vector);
 		}
 
@@ -1038,11 +982,7 @@
 		for (idx_t col_idx = 0; col_idx < reader_data.column_ids.size(); col_idx++) {
 			auto file_col_idx = reader_data.column_ids[col_idx];
 			auto &result_vector = result.data[reader_data.column_mapping[col_idx]];
-<<<<<<< HEAD
-			auto child_reader = root_reader->GetChildReader(file_col_idx);
-=======
 			auto child_reader = root_reader.GetChildReader(file_col_idx);
->>>>>>> da69aeaa
 			auto rows_read = child_reader->Read(result.size(), filter_mask, define_ptr, repeat_ptr, result_vector);
 			if (rows_read != result.size()) {
 				throw InvalidInputException("Mismatch in parquet read for column %llu, expected %llu rows, got %llu",

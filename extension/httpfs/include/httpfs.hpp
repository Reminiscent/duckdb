--- conflicted
+++ resolved
@@ -92,30 +92,18 @@
 	}
 
 	// HTTP Requests
-<<<<<<< HEAD
-	virtual duckdb::unique_ptr<ResponseWrapper> PutRequest(FileHandle &handle, string url, HeaderMap header_map,
-	                                                       char *buffer_in, idx_t buffer_in_len);
 	virtual duckdb::unique_ptr<ResponseWrapper> HeadRequest(FileHandle &handle, string url, HeaderMap header_map);
-=======
-	virtual unique_ptr<ResponseWrapper> HeadRequest(FileHandle &handle, string url, HeaderMap header_map);
->>>>>>> 1aedee9c
 	// Get Request with range parameter that GETs exactly buffer_out_len bytes from the url
 	virtual duckdb::unique_ptr<ResponseWrapper> GetRangeRequest(FileHandle &handle, string url, HeaderMap header_map,
 	                                                            idx_t file_offset, char *buffer_out,
 	                                                            idx_t buffer_out_len);
 	// Post Request that can handle variable sized responses without a content-length header (needed for s3 multipart)
-<<<<<<< HEAD
 	virtual duckdb::unique_ptr<ResponseWrapper> PostRequest(FileHandle &handle, string url, HeaderMap header_map,
 	                                                        duckdb::unique_ptr<char[]> &buffer_out,
-	                                                        idx_t &buffer_out_len, char *buffer_in,
-	                                                        idx_t buffer_in_len);
-=======
-	virtual unique_ptr<ResponseWrapper> PostRequest(FileHandle &handle, string url, HeaderMap header_map,
-	                                                unique_ptr<char[]> &buffer_out, idx_t &buffer_out_len,
-	                                                char *buffer_in, idx_t buffer_in_len, string params = "");
-	virtual unique_ptr<ResponseWrapper> PutRequest(FileHandle &handle, string url, HeaderMap header_map,
-	                                               char *buffer_in, idx_t buffer_in_len, string params = "");
->>>>>>> 1aedee9c
+	                                                        idx_t &buffer_out_len, char *buffer_in, idx_t buffer_in_len,
+	                                                        string params = "");
+	virtual duckdb::unique_ptr<ResponseWrapper> PutRequest(FileHandle &handle, string url, HeaderMap header_map,
+	                                                       char *buffer_in, idx_t buffer_in_len, string params = "");
 
 	// FS methods
 	void Read(FileHandle &handle, void *buffer, int64_t nr_bytes, idx_t location) override;
@@ -144,14 +132,8 @@
 	duckdb::unique_ptr<HTTPMetadataCache> global_metadata_cache;
 
 protected:
-<<<<<<< HEAD
-	virtual duckdb::unique_ptr<HTTPFileHandle> CreateHandle(const string &path, const string &query_param,
-	                                                        uint8_t flags, FileLockType lock,
+	virtual duckdb::unique_ptr<HTTPFileHandle> CreateHandle(const string &path, uint8_t flags, FileLockType lock,
 	                                                        FileCompressionType compression, FileOpener *opener);
-=======
-	virtual unique_ptr<HTTPFileHandle> CreateHandle(const string &path, uint8_t flags, FileLockType lock,
-	                                                FileCompressionType compression, FileOpener *opener);
->>>>>>> 1aedee9c
 };
 
 } // namespace duckdb
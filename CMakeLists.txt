cmake_minimum_required(VERSION 2.8.12)
cmake_policy(SET CMP0026 NEW)
cmake_policy(SET CMP0051 NEW)
# if(APPLE) # needs to be before project() SET(CMAKE_CXX_FLAGS -stdlib=libc++)
# SET(CMAKE_OSX_DEPLOYMENT_TARGET "10.7" CACHE STRING "Minimum OS X deployment
# version") endif()

project(DuckDB)

set(DUCKDB_MAJOR_VERSION 0)
set(DUCKDB_MINOR_VERSION 1)
set(DUCKDB_PATCH_VERSION 1)
set(DUCKDB_VERSION
    ${DUCKDB_MAJOR_VERSION}.${DUCKDB_MINOR_VERSION}.${DUCKDB_PATCH_VERSION})

find_package(Threads REQUIRED)

set(CMAKE_CXX_STANDARD 11)
set(CMAKE_CXX_STANDARD_REQUIRED ON)
set(CMAKE_CXX_EXTENSIONS OFF)

set(CMAKE_VERBOSE_MAKEFILE OFF)
set(CMAKE_POSITION_INDEPENDENT_CODE ON)
set(CMAKE_MACOSX_RPATH 1)

find_program(CCACHE_PROGRAM ccache)
if(CCACHE_PROGRAM)
  set_property(GLOBAL PROPERTY RULE_LAUNCH_COMPILE "${CCACHE_PROGRAM}")
endif()

# Determine install paths
set(INSTALL_LIB_DIR
    lib
    CACHE PATH "Installation directory for libraries")
set(INSTALL_BIN_DIR
    bin
    CACHE PATH "Installation directory for executables")
set(INSTALL_INCLUDE_DIR
    include
    CACHE PATH "Installation directory for header files")
if(WIN32 AND NOT CYGWIN)
  set(DEF_INSTALL_CMAKE_DIR cmake)
else()
  set(DEF_INSTALL_CMAKE_DIR lib/cmake/DuckDB)
endif()
set(INSTALL_CMAKE_DIR
    ${DEF_INSTALL_CMAKE_DIR}
    CACHE PATH "Installation directory for CMake files")
set(DUCKDB_EXPORT_SET "DuckDBExports")

# Make relative install paths absolute
foreach(p LIB BIN INCLUDE CMAKE)
  set(var INSTALL_${p}_DIR)
  if(NOT IS_ABSOLUTE "${${var}}")
    set(${var} "${CMAKE_INSTALL_PREFIX}/${${var}}")
  endif()
endforeach()

set(M32_FLAG "")
if(FORCE_32_BIT)
  set(M32_FLAG " -m32 ")
endif()

option(DISABLE_UNITY "Disable unity builds." FALSE)

option(FORCE_COLORED_OUTPUT
       "Always produce ANSI-colored output (GNU/Clang only)." FALSE)
if(${FORCE_COLORED_OUTPUT})
  if("${CMAKE_CXX_COMPILER_ID}" STREQUAL "GNU")
    add_compile_options(-fdiagnostics-color=always)
  elseif("${CMAKE_CXX_COMPILER_ID}" STREQUAL "Clang")
    add_compile_options(-fcolor-diagnostics)
  endif()
endif()

option(ENABLE_SANITIZER "Enable address sanitizer." TRUE)
if(${ENABLE_SANITIZER})
  if(BUILD_PYTHON OR BUILD_R)
    if("${CMAKE_BUILD_TYPE}" STREQUAL "Debug")
      message(
        WARNING
          "Sanitizers are not supported for the Python/R builds. This is because sanitizers need to be compiled into the entire program, they cannot be added using dlopen, hence they do not work inside Python packages unless Python itself is compiled with sanitizer flags enabled"
      )
    endif()
  else()
    set(CXX_EXTRA_DEBUG "${CXX_EXTRA_DEBUG} -fsanitize=address")
  endif()
endif()

option(ENABLE_UBSAN "Enable undefined behavior sanitizer." TRUE)
if(${ENABLE_UBSAN})
  if(BUILD_PYTHON OR BUILD_R)
    if("${CMAKE_BUILD_TYPE}" STREQUAL "Debug")
      message(
        WARNING
          "Sanitizers are not supported for the Python/R builds. This is because sanitizers need to be compiled into the entire program, they cannot be added using dlopen, hence they do not work inside Python packages unless Python itself is compiled with sanitizer flags enabled"
      )
    endif()
  else()
    set(CXX_EXTRA_DEBUG "${CXX_EXTRA_DEBUG} -fsanitize=undefined")
  endif()
endif()

option(EXPLICIT_EXCEPTIONS "Explicitly enable C++ exceptions." FALSE)
if(${EXPLICIT_EXCEPTIONS})
  set(CXX_EXTRA "${CXX_EXTRA} -fexceptions")
endif()

set(SUN FALSE)
if(${CMAKE_SYSTEM_NAME} STREQUAL "SunOS")
  set(CXX_EXTRA "${CXX_EXTRA} -mimpure-text")
  add_definitions(-DSUN=1)
  set(SUN TRUE)
endif()

execute_process(
  COMMAND git log -1 --format=%h
  WORKING_DIRECTORY ${CMAKE_SOURCE_DIR}
  OUTPUT_VARIABLE GIT_COMMIT_HASH
  OUTPUT_STRIP_TRAILING_WHITESPACE)
execute_process(
  COMMAND git describe --tags --abbrev=0
  WORKING_DIRECTORY ${CMAKE_SOURCE_DIR}
  OUTPUT_VARIABLE GIT_LAST_TAG
  OUTPUT_STRIP_TRAILING_WHITESPACE)
execute_process(
  COMMAND git describe --tags --long
  WORKING_DIRECTORY ${CMAKE_SOURCE_DIR}
  OUTPUT_VARIABLE GIT_ITERATION
  OUTPUT_STRIP_TRAILING_WHITESPACE)

string(REGEX REPLACE "v([0-9]+.[0-9]+.)[0-9]+" "\\1" DUCKDB_MAIN_VERSION
                     "${GIT_LAST_TAG}")
string(REGEX REPLACE "v[0-9]+.[0-9]+.([0-9]+)" "\\1" DUCKDB_PATCH_VERSION
                     "${GIT_LAST_TAG}")
string(REGEX REPLACE ".*-([0-9]+)-.*" "\\1" DUCKDB_DEV_ITERATION
                     "${GIT_ITERATION}")

if(${DUCKDB_DEV_ITERATION}==0)
  # on a tag; directly use the version
  set(DUCKDB_VERSION "${DUCKDB_MAIN_VERSION}${DUCKDB_PATCH_VERSION}")
else()
  # not on a tag, increment the patch version by one and add a -devX suffix
  math(EXPR DUCKDB_PATCH_VERSION "${DUCKDB_PATCH_VERSION}+1")

  set(DUCKDB_VERSION
      "${DUCKDB_MAIN_VERSION}${DUCKDB_PATCH_VERSION}-dev${DUCKDB_DEV_ITERATION}"
  )
endif()

option(AMALGAMATION_BUILD
       "Build from the amalgamation files, rather than from the normal sources."
       FALSE)

option(BUILD_ICU_EXTENSION "Build the ICU extension." FALSE)
option(BUILD_PARQUET_EXTENSION "Build the Parquet extension." FALSE)
option(BUILD_TPCH_EXTENSION "Build the TPC-H extension." FALSE)
option(BUILD_FTS_EXTENSION "Build the FTS extension." FALSE)
option(BUILD_BENCHMARKS "Enable building of the benchmark suite." FALSE)
option(BUILD_SQLSMITH "Enable building of SQLSmith." FALSE)
option(BUILD_TPCE "Enable building of the TPC-E tool." FALSE)
option(JDBC_DRIVER "Build the DuckDB JDBC driver" FALSE)
option(BUILD_PYTHON "Build the DuckDB Python extension" FALSE)
option(BUILD_REST "Build the DuckDB REST server" FALSE)
option(BUILD_SHELL "Build the DuckDB Shell and SQLite API Wrappers" TRUE)
option(DISABLE_THREADS "Disable support for multi-threading" FALSE)
option(
  ASSERT_EXCEPTION
  "Throw an exception on an assert failing, instead of triggering a sigabort"
  TRUE)
option(FORCE_ASSERT "Enable checking of assertions, even in release mode" FALSE)

option(TREAT_WARNINGS_AS_ERRORS "Treat warnings as errors" FALSE)

if(BUILD_PYTHON
   OR BUILD_R
   OR JDBC_DRIVER)
  set(BUILD_ICU_EXTENSION TRUE)
  set(BUILD_PARQUET_EXTENSION TRUE)
endif()

if(BUILD_SQLSMITH)
  set(BUILD_TPCH_EXTENSION TRUE)
endif()

if(TREAT_WARNINGS_AS_ERRORS)
  message("Treating warnings as errors.")
endif()

if(!ASSERT_EXCEPTION)
  set(CMAKE_CXX_FLAGS_DEBUG
      "${CMAKE_CXX_FLAGS_DEBUG} -DDUCKDB_USE_STANDARD_ASSERT")
endif()

if(FORCE_ASSERT)
  set(CMAKE_CXX_FLAGS "${CMAKE_CXX_FLAGS} -DDUCKDB_FORCE_ASSERT")
endif()

if(NOT MSVC)
  set(CMAKE_CXX_FLAGS_DEBUG
      "${CMAKE_CXX_FLAGS_DEBUG} -g -O0 -DDEBUG -Wall ${M32_FLAG} ${CXX_EXTRA}")
  set(CMAKE_CXX_FLAGS_RELEASE
      "${CMAKE_CXX_FLAGS_RELEASE} -O3 -DNDEBUG ${M32_FLAG} ${CXX_EXTRA}")
  set(CMAKE_CXX_FLAGS_RELWITHDEBINFO "${CMAKE_CXX_FLAGS_RELEASE} -g")

  set(CXX_EXTRA_DEBUG
      "${CXX_EXTRA_DEBUG} -Wunused-variable -Wunused-const-variable -Werror=vla -Wnarrowing"
  )
  if(TREAT_WARNINGS_AS_ERRORS)
    set(CXX_EXTRA_DEBUG "${CXX_EXTRA_DEBUG} -Werror")
  endif()

  if("${CMAKE_CXX_COMPILER_ID}" STREQUAL "GNU" AND CMAKE_CXX_COMPILER_VERSION
                                                   VERSION_GREATER 8.0)
    set(CMAKE_CXX_FLAGS_DEBUG "${CMAKE_CXX_FLAGS_DEBUG} ${CXX_EXTRA_DEBUG}")
  elseif("${CMAKE_CXX_COMPILER_ID}" STREQUAL "Clang"
         AND CMAKE_CXX_COMPILER_VERSION VERSION_GREATER 9.0)
    set(CMAKE_CXX_FLAGS_DEBUG "${CMAKE_CXX_FLAGS_DEBUG} ${CXX_EXTRA_DEBUG}")
  else()
    message(WARNING "Please use a recent compiler for debug builds")
  endif()
else()
  set(CMAKE_CXX_WINDOWS_FLAGS
      "/wd4244 /wd4267 /wd4200 /wd26451 /wd26495 /D_CRT_SECURE_NO_WARNINGS")
  if(TREAT_WARNINGS_AS_ERRORS)
    set(CMAKE_CXX_WINDOWS_FLAGS "${CMAKE_CXX_WINDOWS_FLAGS} /WX")
  endif()
  # remove warning from CXX flags
  string(REGEX REPLACE "/W[0-4]" "" CMAKE_CXX_FLAGS "${CMAKE_CXX_FLAGS}")
  # add to-be-ignored warnings
  set(CMAKE_CXX_FLAGS
      "${CMAKE_CXX_FLAGS} /wd4244 /wd4267 /wd4200 /wd26451 /wd26495 /D_CRT_SECURE_NO_WARNINGS"
  )
endif()

# todo use CHECK_CXX_COMPILER_FLAG(-fsanitize=address SUPPORTS_SANITIZER) etc.

set(CMAKE_C_FLAGS_DEBUG "${CMAKE_CXX_FLAGS_DEBUG}")
set(CMAKE_C_FLAGS_RELEASE "${CMAKE_CXX_FLAGS_RELEASE}")
set(CMAKE_C_FLAGS_RELWITHDEBINFO "${CMAKE_CXX_FLAGS_RELWITHDEBINFO}")

if(NOT CMAKE_BUILD_TYPE AND NOT CMAKE_CONFIGURATION_TYPES)
  set(DEFAULT_BUILD_TYPE "Release")
  message(STATUS "Setting build type to '${DEFAULT_BUILD_TYPE}'.")
  set(CMAKE_BUILD_TYPE
      "${DEFAULT_BUILD_TYPE}"
      CACHE STRING "Choose the type of build." FORCE)
endif()

include_directories(src/include)
include_directories(third_party/fmt/include)
include_directories(third_party/hyperloglog)
include_directories(third_party/re2)
include_directories(third_party/miniz)
include_directories(third_party/utf8proc/include)
include_directories(third_party/miniparquet)
include_directories(third_party/concurrentqueue)

# todo only regenerate ub file if one of the input files changed hack alert
function(enable_unity_build UB_SUFFIX SOURCE_VARIABLE_NAME)
  set(files ${${SOURCE_VARIABLE_NAME}})

  # Generate a unique filename for the unity build translation unit
  set(unit_build_file ${CMAKE_CURRENT_BINARY_DIR}/ub_${UB_SUFFIX}.cpp)
  set(temp_unit_build_file ${CMAKE_CURRENT_BINARY_DIR}/ub_${UB_SUFFIX}.cpp.tmp)
  # Exclude all translation units from compilation
  set_source_files_properties(${files} PROPERTIES HEADER_FILE_ONLY true)

  set(rebuild FALSE)
  # check if any of the source files have changed
  foreach(source_file ${files})
    if(${CMAKE_CURRENT_SOURCE_DIR}/${source_file} IS_NEWER_THAN
       ${unit_build_file})
      set(rebuild TRUE)
    endif()
  endforeach(source_file)
  # write a temporary file
  file(WRITE ${temp_unit_build_file} "// Unity Build generated by CMake\n")
  foreach(source_file ${files})
    file(
      APPEND ${temp_unit_build_file}
      "#line 0 \"${source_file}\"\n#include <${CMAKE_CURRENT_SOURCE_DIR}/${source_file}>\n"
    )
  endforeach(source_file)

  execute_process(
    COMMAND ${CMAKE_COMMAND} -E compare_files ${unit_build_file}
            ${temp_unit_build_file}
    RESULT_VARIABLE compare_result
    OUTPUT_VARIABLE bla
    ERROR_VARIABLE bla)
  if(compare_result EQUAL 0)
    # files are identical: do nothing
  elseif(compare_result EQUAL 1)
    # files are different: rebuild
    set(rebuild TRUE)
  else()
    # error while compiling: rebuild
    set(rebuild TRUE)
  endif()

  if(${rebuild})
    file(WRITE ${unit_build_file} "// Unity Build generated by CMake\n")
    foreach(source_file ${files})
      file(
        APPEND ${unit_build_file}
        "#line 0 \"${source_file}\"\n#include <${CMAKE_CURRENT_SOURCE_DIR}/${source_file}>\n"
      )
    endforeach(source_file)
  endif()

  # Complement list of translation units with the name of ub
  set(${SOURCE_VARIABLE_NAME}
      ${${SOURCE_VARIABLE_NAME}} ${unit_build_file}
      PARENT_SCOPE)
endfunction(enable_unity_build)

function(add_library_unity NAME MODE)
  set(SRCS ${ARGN})
  if(NOT DISABLE_UNITY)
    enable_unity_build(${NAME} SRCS)
  endif()
  add_library(${NAME} OBJECT ${SRCS})
endfunction()

function(disable_target_warnings NAME)
  if(MSVC)
    target_compile_options(${NAME} PRIVATE "/W0")
  elseif("${CMAKE_CXX_COMPILER_ID}" STREQUAL "Clang"
         OR "${CMAKE_CXX_COMPILER_ID}" STREQUAL "GNU")
    target_compile_options(${NAME} PRIVATE "-w")
  endif()
endfunction()

function(add_extension_definitions)
  include_directories(${PROJECT_SOURCE_DIR}/extension)

  if(${BUILD_ICU_EXTENSION})
    include_directories(${PROJECT_SOURCE_DIR}/extension/icu/include)
    add_definitions(-DBUILD_ICU_EXTENSION=${BUILD_ICU_EXTENSION})
  endif()

  if(${BUILD_PARQUET_EXTENSION})
    include_directories(${PROJECT_SOURCE_DIR}/extension/parquet/include)
    add_definitions(-DBUILD_PARQUET_EXTENSION=${BUILD_PARQUET_EXTENSION})
  endif()

  if(${BUILD_TPCH_EXTENSION})
    include_directories(${PROJECT_SOURCE_DIR}/extension/tpch/include)
    add_definitions(-DBUILD_TPCH_EXTENSION=${BUILD_TPCH_EXTENSION})
  endif()

<<<<<<< HEAD
=======
  if(${BUILD_FTS_EXTENSION})
    include_directories(${CMAKE_SOURCE_DIR}/extension/fts/include)
    add_definitions(-DBUILD_FTS_EXTENSION=${BUILD_FTS_EXTENSION})
  endif()
endfunction()

>>>>>>> ab1d5f36
function(add_extension_dependencies LIBRARY)
  if(${BUILD_PARQUET_EXTENSION})
    add_dependencies(${LIBRARY} parquet_extension)
  endif()

  if(${BUILD_ICU_EXTENSION})
    add_dependencies(${LIBRARY} icu_extension)
  endif()

  if(${BUILD_TPCH_EXTENSION})
    add_dependencies(${LIBRARY} tpch_extension)
<<<<<<< HEAD
=======
  endif()

  if(${BUILD_FTS_EXTENSION})
    add_dependencies(${LIBRARY} fts_extension)
>>>>>>> ab1d5f36
  endif()
endfunction()

function(link_extension_libraries LIBRARY)
  if(${BUILD_PARQUET_EXTENSION})
    target_link_libraries(${LIBRARY} parquet_extension)
  endif()

  if(${BUILD_ICU_EXTENSION})
    target_link_libraries(${LIBRARY} icu_extension)
  endif()

  if(${BUILD_TPCH_EXTENSION})
    target_link_libraries(${LIBRARY} tpch_extension)
<<<<<<< HEAD
=======
  endif()

  if(${BUILD_FTS_EXTENSION})
    target_link_libraries(${LIBRARY} fts_extension)
>>>>>>> ab1d5f36
  endif()
endfunction()

function(link_threads LIBRARY)
  target_link_libraries(${LIBRARY} Threads::Threads)
endfunction()

add_subdirectory(extension)
add_subdirectory(src)

option(BUILD_UNITTESTS "Build the C++ Unit Tests." TRUE)
if(${BUILD_UNITTESTS})
  add_subdirectory(test)
  if(NOT WIN32
     AND NOT SUN
     AND ${BUILD_BENCHMARKS})
    add_subdirectory(benchmark)
  endif()
endif()

add_subdirectory(third_party)
add_subdirectory(tools)

# Write the export set for build and install tree
install(EXPORT "${DUCKDB_EXPORT_SET}" DESTINATION "${INSTALL_CMAKE_DIR}")
export(EXPORT "${DUCKDB_EXPORT_SET}"
       FILE "${PROJECT_BINARY_DIR}/${DUCKDB_EXPORT_SET}.cmake")

# Only write the cmake package configuration if the templates exist
set(CMAKE_CONFIG_TEMPLATE "${CMAKE_SOURCE_DIR}/DuckDBConfig.cmake.in")
set(CMAKE_CONFIG_VERSION_TEMPLATE
    "${CMAKE_SOURCE_DIR}/DuckDBConfigVersion.cmake.in")
if(EXISTS ${CMAKE_CONFIG_TEMPLATE} AND EXISTS ${CMAKE_CONFIG_VERSION_TEMPLATE})

  # Configure cmake package config for the build tree
  set(CONF_INCLUDE_DIRS "${PROJECT_SOURCE_DIR}/src/include")
  configure_file(${CMAKE_CONFIG_TEMPLATE}
                 "${PROJECT_BINARY_DIR}/DuckDBConfig.cmake" @ONLY)

  # Configure cmake package config for the install tree
  file(RELATIVE_PATH REL_INCLUDE_DIR "${INSTALL_CMAKE_DIR}"
       "${INSTALL_INCLUDE_DIR}")
  set(CONF_INCLUDE_DIRS "\${DuckDB_CMAKE_DIR}/${REL_INCLUDE_DIR}")
  configure_file(
    ${CMAKE_CONFIG_TEMPLATE}
    "${PROJECT_BINARY_DIR}${CMAKE_FILES_DIRECTORY}/DuckDBConfig.cmake" @ONLY)

  # Configure cmake package version for build and install tree
  configure_file(${CMAKE_CONFIG_VERSION_TEMPLATE}
                 "${PROJECT_BINARY_DIR}/DuckDBConfigVersion.cmake" @ONLY)

  # Install the cmake package
  install(
    FILES "${PROJECT_BINARY_DIR}${CMAKE_FILES_DIRECTORY}/DuckDBConfig.cmake"
          "${PROJECT_BINARY_DIR}/DuckDBConfigVersion.cmake"
    DESTINATION "${INSTALL_CMAKE_DIR}")
endif()<|MERGE_RESOLUTION|>--- conflicted
+++ resolved
@@ -350,15 +350,12 @@
     add_definitions(-DBUILD_TPCH_EXTENSION=${BUILD_TPCH_EXTENSION})
   endif()
 
-<<<<<<< HEAD
-=======
   if(${BUILD_FTS_EXTENSION})
     include_directories(${CMAKE_SOURCE_DIR}/extension/fts/include)
     add_definitions(-DBUILD_FTS_EXTENSION=${BUILD_FTS_EXTENSION})
   endif()
 endfunction()
 
->>>>>>> ab1d5f36
 function(add_extension_dependencies LIBRARY)
   if(${BUILD_PARQUET_EXTENSION})
     add_dependencies(${LIBRARY} parquet_extension)
@@ -370,13 +367,10 @@
 
   if(${BUILD_TPCH_EXTENSION})
     add_dependencies(${LIBRARY} tpch_extension)
-<<<<<<< HEAD
-=======
   endif()
 
   if(${BUILD_FTS_EXTENSION})
     add_dependencies(${LIBRARY} fts_extension)
->>>>>>> ab1d5f36
   endif()
 endfunction()
 
@@ -391,13 +385,10 @@
 
   if(${BUILD_TPCH_EXTENSION})
     target_link_libraries(${LIBRARY} tpch_extension)
-<<<<<<< HEAD
-=======
   endif()
 
   if(${BUILD_FTS_EXTENSION})
     target_link_libraries(${LIBRARY} fts_extension)
->>>>>>> ab1d5f36
   endif()
 endfunction()
 

--- conflicted
+++ resolved
@@ -1163,18 +1163,14 @@
 
 		const auto count = args.size();
 		Vector &input = args.data[0];
-<<<<<<< HEAD
-		vector<int64_t> part_values(int(DatePartSpecifier::TIMEZONE_MINUTE) + 1, 0);
-=======
-		vector<int64_t *> part_values(int(DatePartSpecifier::OFFSET) + 1, nullptr);
->>>>>>> 8a24d45f
+		vector<int64_t *> part_values(int(DatePartSpecifier::TIMEZONE_MINUTE) + 1, nullptr);
 		const auto part_mask = DatePart::StructOperator::GetMask(info.part_codes);
 
 		auto &child_entries = StructVector::GetEntries(result);
 
 		// The first computer of a part "owns" it
 		// and other requestors just reference the owner
-		vector<size_t> owners(int(DatePartSpecifier::OFFSET) + 1, child_entries.size());
+		vector<size_t> owners(int(DatePartSpecifier::TIMEZONE_MINUTE) + 1, child_entries.size());
 		for (size_t col = 0; col < child_entries.size(); ++col) {
 			const auto part_index = size_t(info.part_codes[col]);
 			if (owners[part_index] == child_entries.size()) {

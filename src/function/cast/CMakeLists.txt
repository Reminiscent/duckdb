add_library_unity(
  duckdb_func_cast
  OBJECT
  blob_cast.cpp
  cast_function_set.cpp
  decimal_cast.cpp
  default_casts.cpp
  enum_casts.cpp
  list_casts.cpp
  map_cast.cpp
  numeric_casts.cpp
  pointer_cast.cpp
  string_cast.cpp
  struct_cast.cpp
  time_casts.cpp
<<<<<<< HEAD
  union_casts.cpp
  uuid_casts.cpp)
=======
  uuid_casts.cpp
  vector_cast_helpers.cpp)
>>>>>>> c2ca23ee

set(ALL_OBJECT_FILES
    ${ALL_OBJECT_FILES} $<TARGET_OBJECTS:duckdb_func_cast>
    PARENT_SCOPE)<|MERGE_RESOLUTION|>--- conflicted
+++ resolved
@@ -13,13 +13,9 @@
   string_cast.cpp
   struct_cast.cpp
   time_casts.cpp
-<<<<<<< HEAD
   union_casts.cpp
-  uuid_casts.cpp)
-=======
   uuid_casts.cpp
   vector_cast_helpers.cpp)
->>>>>>> c2ca23ee
 
 set(ALL_OBJECT_FILES
     ${ALL_OBJECT_FILES} $<TARGET_OBJECTS:duckdb_func_cast>

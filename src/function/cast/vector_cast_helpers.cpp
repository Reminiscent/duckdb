--- conflicted
+++ resolved
@@ -299,13 +299,8 @@
 	return false;
 }
 
-<<<<<<< HEAD
-bool VectorStringToStruct::SplitStruct(string_t &input, vector<std::unique_ptr<Vector>> &varchar_vectors,
-=======
-bool VectorStringToStruct::SplitStruct(string_t &input, std::vector<unique_ptr<Vector>> &varchar_vectors,
->>>>>>> d84e329b
-                                       idx_t &row_idx, string_map_t<idx_t> &child_names,
-                                       vector<ValidityMask *> &child_masks) {
+bool VectorStringToStruct::SplitStruct(string_t &input, vector<unique_ptr<Vector>> &varchar_vectors, idx_t &row_idx,
+                                       string_map_t<idx_t> &child_names, vector<ValidityMask *> &child_masks) {
 	const char *buf = input.GetDataUnsafe();
 	idx_t len = input.GetSize();
 	idx_t pos = 0;

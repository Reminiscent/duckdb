#include "duckdb/function/aggregate/distributive_functions.hpp"
#include "duckdb/common/exception.hpp"
#include "duckdb/common/vector_operations/vector_operations.hpp"
#include "duckdb/common/operator/comparison_operators.hpp"
#include "duckdb/common/vector_operations/aggregate_executor.hpp"
#include "duckdb/common/operator/aggregate_operators.hpp"
#include "duckdb/common/types/null_value.hpp"

using namespace std;

namespace duckdb {

template <class T> struct min_max_state_t {
	T value;
	bool isset;
};

template <class OP> static AggregateFunction GetUnaryAggregate(SQLType type) {
	switch (type.id) {
	case SQLTypeId::BOOLEAN:
		return AggregateFunction::UnaryAggregate<min_max_state_t<int8_t>, int8_t, int8_t, OP>(type, type);
	case SQLTypeId::TINYINT:
		return AggregateFunction::UnaryAggregate<min_max_state_t<int8_t>, int8_t, int8_t, OP>(type, type);
	case SQLTypeId::SMALLINT:
		return AggregateFunction::UnaryAggregate<min_max_state_t<int16_t>, int16_t, int16_t, OP>(type, type);
	case SQLTypeId::INTEGER:
		return AggregateFunction::UnaryAggregate<min_max_state_t<int32_t>, int32_t, int32_t, OP>(type, type);
	case SQLTypeId::BIGINT:
		return AggregateFunction::UnaryAggregate<min_max_state_t<int64_t>, int64_t, int64_t, OP>(type, type);
	case SQLTypeId::FLOAT:
		return AggregateFunction::UnaryAggregate<min_max_state_t<float>, float, float, OP>(type, type);
	case SQLTypeId::DOUBLE:
		return AggregateFunction::UnaryAggregate<min_max_state_t<double>, double, double, OP>(type, type);
	case SQLTypeId::DECIMAL:
		return AggregateFunction::UnaryAggregate<min_max_state_t<double>, double, double, OP>(type, type);
	case SQLTypeId::DATE:
		return AggregateFunction::UnaryAggregate<min_max_state_t<date_t>, date_t, date_t, OP>(type, type);
	case SQLTypeId::TIMESTAMP:
		return AggregateFunction::UnaryAggregate<min_max_state_t<timestamp_t>, timestamp_t, timestamp_t, OP>(type,
		                                                                                                     type);
	default:
		throw NotImplementedException("Unimplemented type for unary aggregate");
	}
}

struct MinMaxBase {
	template <class STATE> static void Initialize(STATE *state) {
		state->isset = false;
	}

	template <class INPUT_TYPE, class STATE, class OP>
	static void ConstantOperation(STATE *state, INPUT_TYPE *input, nullmask_t &nullmask, idx_t count) {
		assert(!nullmask[0]);
		if (!state->isset) {
			state->isset = true;
			OP::template Assign<INPUT_TYPE, STATE>(state, input[0]);
		} else {
			OP::template Execute<INPUT_TYPE, STATE>(state, input[0]);
		}
	}

	template <class INPUT_TYPE, class STATE, class OP>
	static void Operation(STATE *state, INPUT_TYPE *input, nullmask_t &nullmask, idx_t idx) {
		if (!state->isset) {
			state->isset = true;
			OP::template Assign<INPUT_TYPE, STATE>(state, input[idx]);
		} else {
			OP::template Execute<INPUT_TYPE, STATE>(state, input[idx]);
		}
	}

	static bool IgnoreNull() {
		return true;
	}
};

struct NumericMinMaxBase : public MinMaxBase {
	template <class INPUT_TYPE, class STATE> static void Assign(STATE *state, INPUT_TYPE input) {
		state->value = input;
	}

	template <class T, class STATE>
	static void Finalize(Vector &result, STATE *state, T *target, nullmask_t &nullmask, idx_t idx) {
		nullmask[idx] = !state->isset;
		target[idx] = state->value;
	}
};

struct MinOperation : public NumericMinMaxBase {
	template <class INPUT_TYPE, class STATE> static void Execute(STATE *state, INPUT_TYPE input) {
		if (LessThan::Operation<INPUT_TYPE>(input, state->value)) {
			state->value = input;
		}
	}

	template <class STATE, class OP> static void Combine(STATE source, STATE *target) {
		if (!source.isset) {
			// source is NULL, nothing to do
			return;
		}
		if (!target->isset) {
			// target is NULL, use source value directly
			*target = source;
		} else if (target->value > source.value) {
			target->value = source.value;
		}
	}
};

struct MaxOperation : public NumericMinMaxBase {
	template <class INPUT_TYPE, class STATE> static void Execute(STATE *state, INPUT_TYPE input) {
		if (GreaterThan::Operation<INPUT_TYPE>(input, state->value)) {
			state->value = input;
		}
	}

	template <class STATE, class OP> static void Combine(STATE source, STATE *target) {
		if (!source.isset) {
			// source is NULL, nothing to do
			return;
		}
		if (!target->isset) {
			// target is NULL, use source value directly
			*target = source;
		} else if (target->value < source.value) {
			target->value = source.value;
		}
	}
};

struct StringMinMaxBase : public MinMaxBase {
	template <class STATE> static void Destroy(STATE *state) {
		if (state->isset && !state->value.IsInlined()) {
			delete[] state->value.GetData();
		}
	}

	template <class INPUT_TYPE, class STATE> static void Assign(STATE *state, INPUT_TYPE input) {
		if (input.IsInlined()) {
			state->value = input;
		} else {
			// non-inlined string, need to allocate space for it
			auto len = input.GetSize();
			auto ptr = new char[len + 1];
			memcpy(ptr, input.GetData(), len + 1);

			state->value = string_t(ptr, len);
		}
	}

	template <class T, class STATE>
	static void Finalize(Vector &result, STATE *state, T *target, nullmask_t &nullmask, idx_t idx) {
		if (!state->isset) {
			nullmask[idx] = true;
		} else {
			target[idx] = StringVector::AddString(result, state->value);
		}
	}

	template <class STATE, class OP> static void Combine(STATE source, STATE *target) {
		if (!source.isset) {
			// source is NULL, nothing to do
			return;
		}
		if (!target->isset) {
			// target is NULL, use source value directly
			*target = source;
		} else {
			OP::template Execute<string_t, STATE>(target, source.value);
		}
	}
};

struct MinOperationString : public StringMinMaxBase {
	template <class INPUT_TYPE, class STATE> static void Execute(STATE *state, INPUT_TYPE input) {
		if (LessThan::Operation<INPUT_TYPE>(input, state->value)) {
			Assign(state, input);
		}
	}
};

struct MaxOperationString : public StringMinMaxBase {
	template <class INPUT_TYPE, class STATE> static void Execute(STATE *state, INPUT_TYPE input) {
		if (GreaterThan::Operation<INPUT_TYPE>(input, state->value)) {
			Assign(state, input);
		}
	}
};

template <class OP, class OP_STRING> static void AddMinMaxOperator(AggregateFunctionSet &set) {
	for (auto type : SQLType::ALL_TYPES) {
<<<<<<< HEAD
		if (type.id == SQLTypeId::VARCHAR || type.id == SQLTypeId::BLOB) {
//			set.AddFunction(AggregateFunction::UnaryAggregateDestructor<string_t, string_t, string_t, OP_STRING>(
//			    SQLType::VARCHAR, SQLType::VARCHAR));
			set.AddFunction(AggregateFunction::UnaryAggregateDestructor<string_t, string_t, string_t, OP_STRING>(
					type.id, type.id));
=======
		if (type.id == SQLTypeId::VARCHAR) {
			set.AddFunction(
			    AggregateFunction::UnaryAggregateDestructor<min_max_state_t<string_t>, string_t, string_t, OP_STRING>(
			        SQLType::VARCHAR, SQLType::VARCHAR));
>>>>>>> 7c388788
		} else {
			set.AddFunction(GetUnaryAggregate<OP>(type));
		}
	}
}

void MinFun::RegisterFunction(BuiltinFunctions &set) {
	AggregateFunctionSet min("min");
	AddMinMaxOperator<MinOperation, MinOperationString>(min);
	set.AddFunction(min);
}

void MaxFun::RegisterFunction(BuiltinFunctions &set) {
	AggregateFunctionSet max("max");
	AddMinMaxOperator<MaxOperation, MaxOperationString>(max);
	set.AddFunction(max);
}

} // namespace duckdb<|MERGE_RESOLUTION|>--- conflicted
+++ resolved
@@ -189,18 +189,10 @@
 
 template <class OP, class OP_STRING> static void AddMinMaxOperator(AggregateFunctionSet &set) {
 	for (auto type : SQLType::ALL_TYPES) {
-<<<<<<< HEAD
 		if (type.id == SQLTypeId::VARCHAR || type.id == SQLTypeId::BLOB) {
-//			set.AddFunction(AggregateFunction::UnaryAggregateDestructor<string_t, string_t, string_t, OP_STRING>(
-//			    SQLType::VARCHAR, SQLType::VARCHAR));
-			set.AddFunction(AggregateFunction::UnaryAggregateDestructor<string_t, string_t, string_t, OP_STRING>(
-					type.id, type.id));
-=======
-		if (type.id == SQLTypeId::VARCHAR) {
 			set.AddFunction(
 			    AggregateFunction::UnaryAggregateDestructor<min_max_state_t<string_t>, string_t, string_t, OP_STRING>(
 			        SQLType::VARCHAR, SQLType::VARCHAR));
->>>>>>> 7c388788
 		} else {
 			set.AddFunction(GetUnaryAggregate<OP>(type));
 		}

#include "duckdb/function/table/read_csv.hpp"

#include "duckdb/common/enum_util.hpp"
#include "duckdb/common/multi_file_reader.hpp"
#include "duckdb/common/string_util.hpp"
#include "duckdb/common/union_by_name.hpp"
#include "duckdb/execution/operator/persistent/csv_rejects_table.hpp"
#include "duckdb/execution/operator/persistent/csv_scanner/csv_line_info.hpp"
#include "duckdb/execution/operator/persistent/csv_scanner/csv_sniffer.hpp"
#include "duckdb/function/function_set.hpp"
#include "duckdb/main/client_context.hpp"
#include "duckdb/main/client_data.hpp"
#include "duckdb/main/config.hpp"
#include "duckdb/main/database.hpp"
#include "duckdb/main/extension_helper.hpp"
#include "duckdb/parser/expression/constant_expression.hpp"
#include "duckdb/parser/expression/function_expression.hpp"
#include "duckdb/parser/tableref/table_function_ref.hpp"
#include "duckdb/planner/operator/logical_get.hpp"
<<<<<<< HEAD
=======
#include "duckdb/main/extension_helper.hpp"
#include "duckdb/common/multi_file_reader.hpp"
#include "duckdb/main/client_data.hpp"
#include "duckdb/execution/operator/persistent/csv_line_info.hpp"
#include "duckdb/execution/operator/persistent/csv_rejects_table.hpp"
#include "duckdb/common/serializer/format_serializer.hpp"
#include "duckdb/common/serializer/format_deserializer.hpp"
>>>>>>> 0921f748

#include <limits>

namespace duckdb {

unique_ptr<CSVFileHandle> ReadCSV::OpenCSV(const string &file_path, FileCompressionType compression,
                                           ClientContext &context) {
	auto &fs = FileSystem::GetFileSystem(context);
	auto &allocator = BufferAllocator::Get(context);
	return CSVFileHandle::OpenFile(fs, allocator, file_path, compression, false);
}

void ReadCSVData::FinalizeRead(ClientContext &context) {
	BaseCSVData::Finalize();
	// Here we identify if we can run this CSV file on parallel or not.
	bool empty_options = options.delimiter == '\0' || options.escape == '\0' || options.quote == '\0';
	bool not_supported_options = options.null_padding;

	auto number_of_threads = TaskScheduler::GetScheduler(context).NumberOfThreads();
	if (options.parallel_mode != ParallelMode::PARALLEL && int64_t(files.size() * 2) >= number_of_threads) {
		single_threaded = true;
	}
	if (options.parallel_mode == ParallelMode::SINGLE_THREADED || empty_options || not_supported_options ||
	    options.new_line == NewLineIdentifier::MIX) {
		// not supported for parallel CSV reading
		single_threaded = true;
	}

	// Validate rejects_table options
	if (!options.rejects_table_name.empty()) {
		if (!options.ignore_errors) {
			throw BinderException("REJECTS_TABLE option is only supported when IGNORE_ERRORS is set to true");
		}
		if (options.file_options.union_by_name) {
			throw BinderException("REJECTS_TABLE option is not supported when UNION_BY_NAME is set to true");
		}
	}

	if (!options.rejects_recovery_columns.empty()) {
		if (options.rejects_table_name.empty()) {
			throw BinderException(
			    "REJECTS_RECOVERY_COLUMNS option is only supported when REJECTS_TABLE is set to a table name");
		}
		for (auto &recovery_col : options.rejects_recovery_columns) {
			bool found = false;
			for (idx_t col_idx = 0; col_idx < return_names.size(); col_idx++) {
				if (StringUtil::CIEquals(return_names[col_idx], recovery_col)) {
					options.rejects_recovery_column_ids.push_back(col_idx);
					found = true;
					break;
				}
			}
			if (!found) {
				throw BinderException("Unsupported parameter for REJECTS_RECOVERY_COLUMNS: column \"%s\" not found",
				                      recovery_col);
			}
		}
	}

	if (options.rejects_limit != 0) {
		if (options.rejects_table_name.empty()) {
			throw BinderException("REJECTS_LIMIT option is only supported when REJECTS_TABLE is set to a table name");
		}
	}
}

uint8_t GetCandidateSpecificity(const LogicalType &candidate_type) {
	//! Const ht with accepted auto_types and their weights in specificity
	const duckdb::unordered_map<uint8_t, uint8_t> auto_type_candidates_specificity {
	    {(uint8_t)LogicalTypeId::VARCHAR, 0},  {(uint8_t)LogicalTypeId::TIMESTAMP, 1},
	    {(uint8_t)LogicalTypeId::DATE, 2},     {(uint8_t)LogicalTypeId::TIME, 3},
	    {(uint8_t)LogicalTypeId::DOUBLE, 4},   {(uint8_t)LogicalTypeId::FLOAT, 5},
	    {(uint8_t)LogicalTypeId::BIGINT, 6},   {(uint8_t)LogicalTypeId::INTEGER, 7},
	    {(uint8_t)LogicalTypeId::SMALLINT, 8}, {(uint8_t)LogicalTypeId::TINYINT, 9},
	    {(uint8_t)LogicalTypeId::BOOLEAN, 10}, {(uint8_t)LogicalTypeId::SQLNULL, 11}};

	auto id = (uint8_t)candidate_type.id();
	auto it = auto_type_candidates_specificity.find(id);
	if (it == auto_type_candidates_specificity.end()) {
		throw BinderException("Auto Type Candidate of type %s is not accepted as a valid input",
		                      EnumUtil::ToString(candidate_type.id()));
	}
	return it->second;
}

static unique_ptr<FunctionData> ReadCSVBind(ClientContext &context, TableFunctionBindInput &input,
                                            vector<LogicalType> &return_types, vector<string> &names) {
	auto result = make_uniq<ReadCSVData>();
	auto &options = result->options;
	result->files = MultiFileReader::GetFileList(context, input.inputs[0], "CSV");

	bool explicitly_set_columns = false;
	for (auto &kv : input.named_parameters) {
		if (MultiFileReader::ParseOption(kv.first, kv.second, options.file_options, context)) {
			continue;
		}
		auto loption = StringUtil::Lower(kv.first);
		if (loption == "columns") {
			explicitly_set_columns = true;
			auto &child_type = kv.second.type();
			if (child_type.id() != LogicalTypeId::STRUCT) {
				throw BinderException("read_csv columns requires a struct as input");
			}
			auto &struct_children = StructValue::GetChildren(kv.second);
			D_ASSERT(StructType::GetChildCount(child_type) == struct_children.size());
			for (idx_t i = 0; i < struct_children.size(); i++) {
				auto &name = StructType::GetChildName(child_type, i);
				auto &val = struct_children[i];
				names.push_back(name);
				if (val.type().id() != LogicalTypeId::VARCHAR) {
					throw BinderException("read_csv requires a type specification as string");
				}
				return_types.emplace_back(TransformStringToLogicalType(StringValue::Get(val), context));
			}
			if (names.empty()) {
				throw BinderException("read_csv requires at least a single column as input!");
			}
		} else if (loption == "auto_type_candidates") {
			options.auto_type_candidates.clear();
			map<uint8_t, LogicalType> candidate_types;
			// We always have the extremes of Null and Varchar, so we can default to varchar if the
			// sniffer is not able to confidently detect that column type
			candidate_types[GetCandidateSpecificity(LogicalType::VARCHAR)] = LogicalType::VARCHAR;
			candidate_types[GetCandidateSpecificity(LogicalType::SQLNULL)] = LogicalType::SQLNULL;

			auto &child_type = kv.second.type();
			if (child_type.id() != LogicalTypeId::LIST) {
				throw BinderException("read_csv auto_types requires a list as input");
			}
			auto &list_children = ListValue::GetChildren(kv.second);
			if (list_children.empty()) {
				throw BinderException("auto_type_candidates requires at least one type");
			}
			for (auto &child : list_children) {
				if (child.type().id() != LogicalTypeId::VARCHAR) {
					throw BinderException("auto_type_candidates requires a type specification as string");
				}
				auto candidate_type = TransformStringToLogicalType(StringValue::Get(child), context);
				candidate_types[GetCandidateSpecificity(candidate_type)] = candidate_type;
			}
			for (auto &candidate_type : candidate_types) {
				options.auto_type_candidates.emplace_back(candidate_type.second);
			}
		} else if (loption == "column_names" || loption == "names") {
			if (!options.name_list.empty()) {
				throw BinderException("read_csv_auto column_names/names can only be supplied once");
			}
			if (kv.second.IsNull()) {
				throw BinderException("read_csv_auto %s cannot be NULL", kv.first);
			}
			auto &children = ListValue::GetChildren(kv.second);
			for (auto &child : children) {
				options.name_list.push_back(StringValue::Get(child));
			}
		} else if (loption == "column_types" || loption == "types" || loption == "dtypes") {
			auto &child_type = kv.second.type();
			if (child_type.id() != LogicalTypeId::STRUCT && child_type.id() != LogicalTypeId::LIST) {
				throw BinderException("read_csv_auto %s requires a struct or list as input", kv.first);
			}
			if (!options.sql_type_list.empty()) {
				throw BinderException("read_csv_auto column_types/types/dtypes can only be supplied once");
			}
			vector<string> sql_type_names;
			if (child_type.id() == LogicalTypeId::STRUCT) {
				auto &struct_children = StructValue::GetChildren(kv.second);
				D_ASSERT(StructType::GetChildCount(child_type) == struct_children.size());
				for (idx_t i = 0; i < struct_children.size(); i++) {
					auto &name = StructType::GetChildName(child_type, i);
					auto &val = struct_children[i];
					if (val.type().id() != LogicalTypeId::VARCHAR) {
						throw BinderException("read_csv_auto %s requires a type specification as string", kv.first);
					}
					sql_type_names.push_back(StringValue::Get(val));
					options.sql_types_per_column[name] = i;
				}
			} else {
				auto &list_child = ListType::GetChildType(child_type);
				if (list_child.id() != LogicalTypeId::VARCHAR) {
					throw BinderException("read_csv_auto %s requires a list of types (varchar) as input", kv.first);
				}
				auto &children = ListValue::GetChildren(kv.second);
				for (auto &child : children) {
					sql_type_names.push_back(StringValue::Get(child));
				}
			}
			options.sql_type_list.reserve(sql_type_names.size());
			for (auto &sql_type : sql_type_names) {
				auto def_type = TransformStringToLogicalType(sql_type);
				if (def_type.id() == LogicalTypeId::USER) {
					throw BinderException("Unrecognized type \"%s\" for read_csv_auto %s definition", sql_type,
					                      kv.first);
				}
				options.sql_type_list.push_back(std::move(def_type));
			}
		} else if (loption == "all_varchar") {
			options.all_varchar = BooleanValue::Get(kv.second);
		} else if (loption == "normalize_names") {
			options.normalize_names = BooleanValue::Get(kv.second);
		} else {
			options.SetReadOption(loption, kv.second, names);
		}
	}
	options.file_options.AutoDetectHivePartitioning(result->files, context);

	if (!options.auto_detect && return_types.empty()) {
		throw BinderException("read_csv requires columns to be specified through the 'columns' option. Use "
		                      "read_csv_auto or set read_csv(..., "
		                      "AUTO_DETECT=TRUE) to automatically guess columns.");
	}
	if (options.auto_detect) {
		options.file_path = result->files[0];
		// Initialize Buffer Manager and Sniffer
		auto file_handle = BaseCSVReader::OpenCSV(context, options);
		result->buffer_manager = make_shared<CSVBufferManager>(context, std::move(file_handle), options);
		CSVSniffer sniffer(options, result->buffer_manager);
		auto sniffer_result = sniffer.SniffCSV();

		auto initial_reader =
		    make_uniq<BufferedCSVReader>(context, sniffer_result.options, sniffer_result.return_types);
		return_types.assign(sniffer_result.return_types.begin(), sniffer_result.return_types.end());
		if (names.empty()) {
			names.assign(sniffer_result.names.begin(), sniffer_result.names.end());
		} else {
			if (explicitly_set_columns) {
				// The user has influenced the names, can't assume they are valid anymore
				if (return_types.size() != names.size()) {
					throw BinderException("The amount of names specified (%d) and the observed amount of types (%d) in "
					                      "the file don't match",
					                      names.size(), return_types.size());
				}
			} else {
				D_ASSERT(return_types.size() == names.size());
			}
			initial_reader->names = names;
		}
		options = sniffer_result.options;

	} else {
		D_ASSERT(return_types.size() == names.size());
	}
	result->csv_types = return_types;
	result->csv_names = names;

	if (options.file_options.union_by_name) {
		result->reader_bind =
		    MultiFileReader::BindUnionReader<BufferedCSVReader>(context, return_types, names, *result, options);
		if (result->union_readers.size() > 1) {
			result->column_info.emplace_back(result->csv_names, result->csv_types);
			for (idx_t i = 1; i < result->union_readers.size(); i++) {
				result->column_info.emplace_back(result->union_readers[i]->names,
				                                 result->union_readers[i]->return_types);
			}
		}
		if (!options.sql_types_per_column.empty()) {
			auto exception = BufferedCSVReader::ColumnTypesError(options.sql_types_per_column, names);
			if (!exception.empty()) {
				throw BinderException(exception);
			}
		}
	} else {
		result->reader_bind = MultiFileReader::BindOptions(options.file_options, result->files, return_types, names);
	}
	result->return_types = return_types;
	result->return_names = names;
	result->FinalizeRead(context);

	return std::move(result);
}

static unique_ptr<FunctionData> ReadCSVAutoBind(ClientContext &context, TableFunctionBindInput &input,
                                                vector<LogicalType> &return_types, vector<string> &names) {
	input.named_parameters["auto_detect"] = Value::BOOLEAN(true);
	return ReadCSVBind(context, input, return_types, names);
}

//===--------------------------------------------------------------------===//
// Parallel CSV Reader CSV Global State
//===--------------------------------------------------------------------===//

struct ParallelCSVGlobalState : public GlobalTableFunctionState {
public:
	ParallelCSVGlobalState(ClientContext &context, unique_ptr<CSVFileHandle> file_handle_p,
	                       const vector<string> &files_path_p, idx_t system_threads_p, idx_t buffer_size_p,
	                       idx_t rows_to_skip, bool force_parallelism_p, vector<column_t> column_ids_p, bool has_header)
	    : file_handle(std::move(file_handle_p)), system_threads(system_threads_p), buffer_size(buffer_size_p),
	      force_parallelism(force_parallelism_p), column_ids(std::move(column_ids_p)),
	      line_info(main_mutex, batch_to_tuple_end, tuple_start, tuple_end) {
		file_handle->DisableReset();
		current_file_path = files_path_p[0];
		file_size = file_handle->FileSize();
		first_file_size = file_size;
		on_disk_file = file_handle->OnDiskFile();
		bytes_read = 0;
		if (buffer_size < file_size || file_size == 0) {
			bytes_per_local_state = buffer_size / ParallelCSVGlobalState::MaxThreads();
		} else {
			bytes_per_local_state = file_size / MaxThreads();
		}
		if (bytes_per_local_state == 0) {
			// In practice, I think this won't happen, it only happens because we are mocking up test scenarios
			// this boy needs to be at least one.
			bytes_per_local_state = 1;
		}
		for (idx_t i = 0; i < rows_to_skip; i++) {
			file_handle->ReadLine();
		}
		first_position = current_csv_position;
		current_buffer = make_shared<CSVBuffer>(context, buffer_size, *file_handle, current_csv_position, file_number);
		next_buffer = current_buffer->Next(*file_handle, buffer_size, current_csv_position, file_number);
		running_threads = MaxThreads();

		// Initialize all the book-keeping variables
		auto file_count = files_path_p.size();
		line_info.current_batches.resize(file_count);
		line_info.lines_read.resize(file_count);
		tuple_start.resize(file_count);
		tuple_end.resize(file_count);
		tuple_end_to_batch.resize(file_count);
		batch_to_tuple_end.resize(file_count);

		// Initialize the lines read
		line_info.lines_read[0][0] = rows_to_skip;
		if (has_header) {
			line_info.lines_read[0][0]++;
		}
	}
	explicit ParallelCSVGlobalState(idx_t system_threads_p)
	    : system_threads(system_threads_p), line_info(main_mutex, batch_to_tuple_end, tuple_start, tuple_end) {
		running_threads = MaxThreads();
	}

	~ParallelCSVGlobalState() override {
	}

	//! How many bytes were read up to this point
	atomic<idx_t> bytes_read;
	//! Size of current file
	idx_t file_size;

public:
	idx_t MaxThreads() const override;
	//! Updates the CSV reader with the next buffer to read. Returns false if no more buffers are available.
	bool Next(ClientContext &context, const ReadCSVData &bind_data, unique_ptr<ParallelCSVReader> &reader);
	//! Verify if the CSV File was read correctly
	void Verify();

	void UpdateVerification(VerificationPositions positions, idx_t file_number, idx_t batch_idx);

	void UpdateLinesRead(CSVBufferRead &buffer_read, idx_t file_idx);

	void IncrementThread();

	void DecrementThread();

	bool Finished();

	double GetProgress(const ReadCSVData &bind_data) const {
		idx_t total_files = bind_data.files.size();

		// get the progress WITHIN the current file
		double progress;
		if (file_size == 0) {
			progress = 1.0;
		} else {
			progress = double(bytes_read) / double(file_size);
		}
		// now get the total percentage of files read
		double percentage = double(file_index - 1) / total_files;
		percentage += (double(1) / double(total_files)) * progress;
		return percentage * 100;
	}

private:
	//! File Handle for current file
	unique_ptr<CSVFileHandle> file_handle;
	shared_ptr<CSVBuffer> current_buffer;
	shared_ptr<CSVBuffer> next_buffer;

	//! The index of the next file to read (i.e. current file + 1)
	idx_t file_index = 1;
	string current_file_path;

	//! Mutex to lock when getting next batch of bytes (Parallel Only)
	mutex main_mutex;
	//! Byte set from for last thread
	idx_t next_byte = 0;
	//! How many bytes we should execute per local state
	idx_t bytes_per_local_state;
	//! Size of first file
	idx_t first_file_size = 0;
	//! Whether or not this is an on-disk file
	bool on_disk_file = true;
	//! Basically max number of threads in DuckDB
	idx_t system_threads;
	//! Size of the buffers
	idx_t buffer_size;
	//! Current batch index
	idx_t batch_index = 0;
	idx_t local_batch_index = 0;

	//! Forces parallelism for small CSV Files, should only be used for testing.
	bool force_parallelism = false;
	//! Current (Global) position of CSV
	idx_t current_csv_position = 0;
	//! First Position of First Buffer
	idx_t first_position = 0;
	//! Current File Number
	idx_t file_number = 0;
	idx_t max_tuple_end = 0;
	//! The vector stores positions where threads ended the last line they read in the CSV File, and the set stores
	//! Positions where they started reading the first line.
	vector<vector<idx_t>> tuple_end;
	vector<set<idx_t>> tuple_start;
	//! Tuple end to batch
	vector<unordered_map<idx_t, idx_t>> tuple_end_to_batch;
	//! Batch to Tuple End
	vector<unordered_map<idx_t, idx_t>> batch_to_tuple_end;
	idx_t running_threads = 0;
	//! The column ids to read
	vector<column_t> column_ids;
	//! Line Info used in error messages
	LineInfo line_info;
};

idx_t ParallelCSVGlobalState::MaxThreads() const {
	if (force_parallelism || !on_disk_file) {
		return system_threads;
	}
	idx_t one_mb = 1000000; // We initialize max one thread per Mb
	idx_t threads_per_mb = first_file_size / one_mb + 1;
	if (threads_per_mb < system_threads || threads_per_mb == 1) {
		return threads_per_mb;
	}

	return system_threads;
}

void ParallelCSVGlobalState::IncrementThread() {
	lock_guard<mutex> parallel_lock(main_mutex);
	running_threads++;
}

void ParallelCSVGlobalState::DecrementThread() {
	lock_guard<mutex> parallel_lock(main_mutex);
	D_ASSERT(running_threads > 0);
	running_threads--;
}

bool ParallelCSVGlobalState::Finished() {
	lock_guard<mutex> parallel_lock(main_mutex);
	return running_threads == 0;
}

void ParallelCSVGlobalState::Verify() {
	// All threads are done, we run some magic sweet verification code
	lock_guard<mutex> parallel_lock(main_mutex);
	if (running_threads == 0) {
		D_ASSERT(tuple_end.size() == tuple_start.size());
		for (idx_t i = 0; i < tuple_start.size(); i++) {
			auto &current_tuple_end = tuple_end[i];
			auto &current_tuple_start = tuple_start[i];
			// figure out max value of last_pos
			if (current_tuple_end.empty()) {
				return;
			}
			auto max_value = *max_element(std::begin(current_tuple_end), std::end(current_tuple_end));
			for (idx_t tpl_idx = 0; tpl_idx < current_tuple_end.size(); tpl_idx++) {
				auto last_pos = current_tuple_end[tpl_idx];
				auto first_pos = current_tuple_start.find(last_pos);
				if (first_pos == current_tuple_start.end()) {
					// this might be necessary due to carriage returns outside buffer scopes.
					first_pos = current_tuple_start.find(last_pos + 1);
				}
				if (first_pos == current_tuple_start.end() && last_pos != max_value) {
					auto batch_idx = tuple_end_to_batch[i][last_pos];
					auto problematic_line = line_info.GetLine(batch_idx);
					throw InvalidInputException(
					    "CSV File not supported for multithreading. This can be a problematic line in your CSV File or "
					    "that this CSV can't be read in Parallel. Please, inspect if the line %llu is correct. If so, "
					    "please run single-threaded CSV Reading by setting parallel=false in the read_csv call.",
					    problematic_line);
				}
			}
		}
	}
}

void LineInfo::Verify(idx_t file_idx, idx_t batch_idx, idx_t cur_first_pos) {
	auto &tuple_start_set = tuple_start[file_idx];
	auto &processed_batches = batch_to_tuple_end[file_idx];
	auto &tuple_end_vec = tuple_end[file_idx];
	bool has_error = false;
	idx_t problematic_line;
	if (batch_idx == 0 || tuple_start_set.empty()) {
		return;
	}
	for (idx_t cur_batch = 0; cur_batch < batch_idx - 1; cur_batch++) {
		auto cur_end = tuple_end_vec[processed_batches[cur_batch]];
		auto first_pos = tuple_start_set.find(cur_end);
		if (first_pos == tuple_start_set.end()) {
			has_error = true;
			problematic_line = GetLine(cur_batch);
			break;
		}
	}
	if (!has_error) {
		auto cur_end = tuple_end_vec[processed_batches[batch_idx - 1]];
		if (cur_end != cur_first_pos) {
			has_error = true;
			problematic_line = GetLine(batch_idx);
		}
	}
	if (has_error) {
		throw InvalidInputException(
		    "CSV File not supported for multithreading. This can be a problematic line in your CSV File or "
		    "that this CSV can't be read in Parallel. Please, inspect if the line %llu is correct. If so, "
		    "please run single-threaded CSV Reading by setting parallel=false in the read_csv call.",
		    problematic_line);
	}
}

bool ParallelCSVGlobalState::Next(ClientContext &context, const ReadCSVData &bind_data,
                                  unique_ptr<ParallelCSVReader> &reader) {
	lock_guard<mutex> parallel_lock(main_mutex);
	if (!current_buffer) {
		// This means we are done with the current file, we need to go to the next one (if exists).
		if (file_index < bind_data.files.size()) {
			current_file_path = bind_data.files[file_index++];
			file_handle = ReadCSV::OpenCSV(current_file_path, bind_data.options.compression, context);
			current_csv_position = 0;
			file_number++;
			local_batch_index = 0;

			line_info.lines_read[file_number][local_batch_index] = (bind_data.options.has_header ? 1 : 0);

			current_buffer =
			    make_shared<CSVBuffer>(context, buffer_size, *file_handle, current_csv_position, file_number);
			next_buffer = current_buffer->Next(*file_handle, buffer_size, current_csv_position, file_number);
		} else {
			// We are done scanning.
			reader.reset();
			return false;
		}
	}
	// set up the current buffer
	line_info.current_batches[file_number].insert(local_batch_index);
	auto result = make_uniq<CSVBufferRead>(current_buffer, next_buffer, next_byte, next_byte + bytes_per_local_state,
	                                       batch_index++, local_batch_index++, &line_info);
	// move the byte index of the CSV reader to the next buffer
	next_byte += bytes_per_local_state;
	if (next_byte >= current_buffer->GetBufferSize()) {
		// We replace the current buffer with the next buffer
		next_byte = 0;
		bytes_read += current_buffer->GetBufferSize();
		current_buffer = next_buffer;
		if (next_buffer) {
			// Next buffer gets the next-next buffer
			next_buffer = next_buffer->Next(*file_handle, buffer_size, current_csv_position, file_number);
		}
	}
	if (!reader || reader->options.file_path != current_file_path) {
		// we either don't have a reader, or the reader was created for a different file
		// we need to create a new reader and instantiate it
		if (file_index > 0 && file_index <= bind_data.union_readers.size() && bind_data.union_readers[file_index - 1]) {
			// we are doing UNION BY NAME - fetch the options from the union reader for this file
			auto &union_reader = *bind_data.union_readers[file_index - 1];
			reader = make_uniq<ParallelCSVReader>(context, union_reader.options, std::move(result), first_position,
			                                      union_reader.GetTypes(), file_index - 1);
			reader->names = union_reader.GetNames();
		} else if (file_index <= bind_data.column_info.size()) {
			// Serialized Union By name
			reader = make_uniq<ParallelCSVReader>(context, bind_data.options, std::move(result), first_position,
			                                      bind_data.column_info[file_index - 1].types, file_index - 1);
			reader->names = bind_data.column_info[file_index - 1].names;
		} else {
			// regular file - use the standard options
			reader = make_uniq<ParallelCSVReader>(context, bind_data.options, std::move(result), first_position,
			                                      bind_data.csv_types, file_index - 1);
			reader->names = bind_data.csv_names;
		}
		reader->options.file_path = current_file_path;
		MultiFileReader::InitializeReader(*reader, bind_data.options.file_options, bind_data.reader_bind,
		                                  bind_data.return_types, bind_data.return_names, column_ids, nullptr,
		                                  bind_data.files.front(), context);
	} else {
		// update the current reader
		reader->SetBufferRead(std::move(result));
	}

	return true;
}
void ParallelCSVGlobalState::UpdateVerification(VerificationPositions positions, idx_t file_number_p, idx_t batch_idx) {
	lock_guard<mutex> parallel_lock(main_mutex);
	if (positions.end_of_last_line > max_tuple_end) {
		max_tuple_end = positions.end_of_last_line;
	}
	tuple_end_to_batch[file_number_p][positions.end_of_last_line] = batch_idx;
	batch_to_tuple_end[file_number_p][batch_idx] = tuple_end[file_number_p].size();
	tuple_start[file_number_p].insert(positions.beginning_of_first_line);
	tuple_end[file_number_p].push_back(positions.end_of_last_line);
}

void ParallelCSVGlobalState::UpdateLinesRead(CSVBufferRead &buffer_read, idx_t file_idx) {
	auto batch_idx = buffer_read.local_batch_index;
	auto lines_read = buffer_read.lines_read;
	lock_guard<mutex> parallel_lock(main_mutex);
	line_info.current_batches[file_idx].erase(batch_idx);
	line_info.lines_read[file_idx][batch_idx] += lines_read;
}

bool LineInfo::CanItGetLine(idx_t file_idx, idx_t batch_idx) {
	lock_guard<mutex> parallel_lock(main_mutex);
	if (current_batches.empty() || done) {
		return true;
	}
	if (file_idx >= current_batches.size() || current_batches[file_idx].empty()) {
		return true;
	}
	auto min_value = *current_batches[file_idx].begin();
	if (min_value >= batch_idx) {
		return true;
	}
	return false;
}

// Returns the 1-indexed line number
idx_t LineInfo::GetLine(idx_t batch_idx, idx_t line_error, idx_t file_idx, idx_t cur_start, bool verify,
                        bool stop_at_first) {
	unique_ptr<lock_guard<mutex>> parallel_lock;
	if (!verify) {
		parallel_lock = duckdb::make_uniq<lock_guard<mutex>>(main_mutex);
	}
	idx_t line_count = 0;

	if (!stop_at_first) {
		// Figure out the amount of lines read in the current file
		auto &file_batches = current_batches[file_idx];
		for (auto &batch : file_batches) {
			if (batch > batch_idx) {
				break;
			}
			line_count += lines_read[file_idx][batch];
		}
		return line_count + line_error + 1;
	}

	// Otherwise, check if we already have an error on another thread
	if (done) {
		// line count is 0-indexed, but we want to return 1-indexed
		return first_line + 1;
	}
	for (idx_t i = 0; i <= batch_idx; i++) {
		if (lines_read[file_idx].find(i) == lines_read[file_idx].end() && i != batch_idx) {
			throw InternalException("Missing batch index on Parallel CSV Reader GetLine");
		}
		line_count += lines_read[file_idx][i];
	}

	// before we are done, if this is not a call in Verify() we must check Verify up to this batch
	if (!verify) {
		Verify(file_idx, batch_idx, cur_start);
	}
	done = true;
	first_line = line_count + line_error;
	// line count is 0-indexed, but we want to return 1-indexed
	return first_line + 1;
}

static unique_ptr<GlobalTableFunctionState> ParallelCSVInitGlobal(ClientContext &context,
                                                                  TableFunctionInitInput &input) {
	auto &bind_data = input.bind_data->CastNoConst<ReadCSVData>();
	if (bind_data.files.empty()) {
		// This can happen when a filename based filter pushdown has eliminated all possible files for this scan.
		return make_uniq<ParallelCSVGlobalState>(context.db->NumberOfThreads());
	}
	unique_ptr<CSVFileHandle> file_handle;

	bind_data.options.file_path = bind_data.files[0];

	if (bind_data.buffer_manager) {
		file_handle = std::move(bind_data.buffer_manager->file_handle);
		file_handle->Reset();
		file_handle->DisableReset();
		bind_data.buffer_manager.reset();
	} else {
		file_handle = ReadCSV::OpenCSV(bind_data.options.file_path, bind_data.options.compression, context);
	}
	return make_uniq<ParallelCSVGlobalState>(
	    context, std::move(file_handle), bind_data.files, context.db->NumberOfThreads(), bind_data.options.buffer_size,
	    bind_data.options.skip_rows, ClientConfig::GetConfig(context).verify_parallelism, input.column_ids,
	    bind_data.options.header && bind_data.options.has_header);
}

//===--------------------------------------------------------------------===//
// Read CSV Local State
//===--------------------------------------------------------------------===//
struct ParallelCSVLocalState : public LocalTableFunctionState {
public:
	explicit ParallelCSVLocalState(unique_ptr<ParallelCSVReader> csv_reader_p) : csv_reader(std::move(csv_reader_p)) {
	}

	//! The CSV reader
	unique_ptr<ParallelCSVReader> csv_reader;
	CSVBufferRead previous_buffer;
	bool done = false;
};

unique_ptr<LocalTableFunctionState> ParallelReadCSVInitLocal(ExecutionContext &context, TableFunctionInitInput &input,
                                                             GlobalTableFunctionState *global_state_p) {
	auto &csv_data = input.bind_data->Cast<ReadCSVData>();
	auto &global_state = global_state_p->Cast<ParallelCSVGlobalState>();
	unique_ptr<ParallelCSVReader> csv_reader;
	auto has_next = global_state.Next(context.client, csv_data, csv_reader);
	if (!has_next) {
		global_state.DecrementThread();
		csv_reader.reset();
	}
	return make_uniq<ParallelCSVLocalState>(std::move(csv_reader));
}

static void ParallelReadCSVFunction(ClientContext &context, TableFunctionInput &data_p, DataChunk &output) {
	auto &bind_data = data_p.bind_data->Cast<ReadCSVData>();
	auto &csv_global_state = data_p.global_state->Cast<ParallelCSVGlobalState>();
	auto &csv_local_state = data_p.local_state->Cast<ParallelCSVLocalState>();

	if (!csv_local_state.csv_reader) {
		// no csv_reader was set, this can happen when a filename-based filter has filtered out all possible files
		return;
	}

	do {
		if (output.size() != 0) {
			MultiFileReader::FinalizeChunk(bind_data.reader_bind, csv_local_state.csv_reader->reader_data, output);
			break;
		}
		if (csv_local_state.csv_reader->finished) {
			auto verification_updates = csv_local_state.csv_reader->GetVerificationPositions();
			csv_global_state.UpdateVerification(verification_updates,
			                                    csv_local_state.csv_reader->buffer->buffer->GetFileNumber(),
			                                    csv_local_state.csv_reader->buffer->local_batch_index);
			csv_global_state.UpdateLinesRead(*csv_local_state.csv_reader->buffer, csv_local_state.csv_reader->file_idx);
			auto has_next = csv_global_state.Next(context, bind_data, csv_local_state.csv_reader);
			if (csv_local_state.csv_reader) {
				csv_local_state.csv_reader->linenr = 0;
			}
			if (!has_next) {
				csv_global_state.DecrementThread();
				break;
			}
		}
		csv_local_state.csv_reader->ParseCSV(output);

	} while (true);
	if (csv_global_state.Finished()) {
		csv_global_state.Verify();
	}
}

//===--------------------------------------------------------------------===//
// Single-Threaded CSV Reader
//===--------------------------------------------------------------------===//
struct SingleThreadedCSVState : public GlobalTableFunctionState {
	explicit SingleThreadedCSVState(idx_t total_files) : total_files(total_files), next_file(0), progress_in_files(0) {
	}

	mutex csv_lock;
	unique_ptr<BufferedCSVReader> initial_reader;
	//! The total number of files to read from
	idx_t total_files;
	//! The index of the next file to read (i.e. current file + 1)
	atomic<idx_t> next_file;
	//! How far along we are in reading the current set of open files
	//! This goes from [0...next_file] * 100
	atomic<idx_t> progress_in_files;
	//! The set of SQL types
	vector<LogicalType> csv_types;
	//! The set of SQL names to be read from the file
	vector<string> csv_names;
	//! The column ids to read
	vector<column_t> column_ids;

	idx_t MaxThreads() const override {
		return total_files;
	}

	double GetProgress(const ReadCSVData &bind_data) const {
		D_ASSERT(total_files == bind_data.files.size());
		D_ASSERT(progress_in_files <= total_files * 100);
		return (double(progress_in_files) / double(total_files));
	}

	unique_ptr<BufferedCSVReader> GetCSVReader(ClientContext &context, ReadCSVData &bind_data, idx_t &file_index,
	                                           idx_t &total_size) {
		auto reader = GetCSVReaderInternal(context, bind_data, file_index, total_size);
		if (reader) {
			reader->file_handle->DisableReset();
		}
		return reader;
	}

private:
	unique_ptr<BufferedCSVReader> GetCSVReaderInternal(ClientContext &context, ReadCSVData &bind_data,
	                                                   idx_t &file_index, idx_t &total_size) {
		CSVReaderOptions options;
		{
			lock_guard<mutex> l(csv_lock);
			if (initial_reader) {
				total_size = initial_reader->file_handle ? initial_reader->file_handle->FileSize() : 0;
				return std::move(initial_reader);
			}
			if (next_file >= total_files) {
				return nullptr;
			}
			options = bind_data.options;
			file_index = next_file;
			next_file++;
		}
		// reuse csv_readers was created during binding
		unique_ptr<BufferedCSVReader> result;
		if (file_index < bind_data.union_readers.size() && bind_data.union_readers[file_index]) {
			result = std::move(bind_data.union_readers[file_index]);
		} else {
			auto union_by_name = options.file_options.union_by_name;
			options.file_path = bind_data.files[file_index];
			result = make_uniq<BufferedCSVReader>(context, std::move(options), csv_types);
			if (!union_by_name) {
				result->names = csv_names;
			}
			MultiFileReader::InitializeReader(*result, bind_data.options.file_options, bind_data.reader_bind,
			                                  bind_data.return_types, bind_data.return_names, column_ids, nullptr,
			                                  bind_data.files.front(), context);
		}
		total_size = result->file_handle->FileSize();
		return result;
	}
};

struct SingleThreadedCSVLocalState : public LocalTableFunctionState {
public:
	explicit SingleThreadedCSVLocalState() : bytes_read(0), total_size(0), current_progress(0), file_index(0) {
	}

	//! The CSV reader
	unique_ptr<BufferedCSVReader> csv_reader;
	//! The current amount of bytes read by this reader
	idx_t bytes_read;
	//! The total amount of bytes in the file
	idx_t total_size;
	//! The current progress from 0..100
	idx_t current_progress;
	//! The file index of this reader
	idx_t file_index;
};

static unique_ptr<GlobalTableFunctionState> SingleThreadedCSVInit(ClientContext &context,
                                                                  TableFunctionInitInput &input) {
	auto &bind_data = input.bind_data->CastNoConst<ReadCSVData>();
	auto result = make_uniq<SingleThreadedCSVState>(bind_data.files.size());
	if (bind_data.files.empty()) {
		// This can happen when a filename based filter pushdown has eliminated all possible files for this scan.
		return std::move(result);
	} else {
		bind_data.options.file_path = bind_data.files[0];
		//		if (bind_data.initial_reader) {
		//			// If this is a pipe and an initial reader already exists due to read_csv_auto
		//			// We must re-use it, since we can't restart the reader due for it being a pipe.
		//			result->initial_reader = std::move(bind_data.initial_reader);
		//		} else {
		result->initial_reader = make_uniq<BufferedCSVReader>(context, bind_data.options, bind_data.csv_types);
		//		}
		if (!bind_data.options.file_options.union_by_name) {
			result->initial_reader->names = bind_data.csv_names;
		}
		if (bind_data.options.auto_detect) {
			bind_data.options = result->initial_reader->options;
		}
	}
	MultiFileReader::InitializeReader(*result->initial_reader, bind_data.options.file_options, bind_data.reader_bind,
	                                  bind_data.return_types, bind_data.return_names, input.column_ids, input.filters,
	                                  bind_data.files.front(), context);
	for (auto &reader : bind_data.union_readers) {
		if (!reader) {
			continue;
		}
		MultiFileReader::InitializeReader(*reader, bind_data.options.file_options, bind_data.reader_bind,
		                                  bind_data.return_types, bind_data.return_names, input.column_ids,
		                                  input.filters, bind_data.files.front(), context);
	}
	result->column_ids = input.column_ids;

	if (!bind_data.options.file_options.union_by_name) {
		// if we are reading multiple files - run auto-detect only on the first file
		// UNLESS union by name is turned on - in that case we assume that different files have different schemas
		// as such, we need to re-run the auto detection on each file
		bind_data.options.auto_detect = false;
	}
	result->csv_types = bind_data.csv_types;
	result->csv_names = bind_data.csv_names;
	result->next_file = 1;
	return std::move(result);
}

unique_ptr<LocalTableFunctionState> SingleThreadedReadCSVInitLocal(ExecutionContext &context,
                                                                   TableFunctionInitInput &input,
                                                                   GlobalTableFunctionState *global_state_p) {
	auto &bind_data = input.bind_data->CastNoConst<ReadCSVData>();
	auto &data = global_state_p->Cast<SingleThreadedCSVState>();
	auto result = make_uniq<SingleThreadedCSVLocalState>();
	result->csv_reader = data.GetCSVReader(context.client, bind_data, result->file_index, result->total_size);
	return std::move(result);
}

static void SingleThreadedCSVFunction(ClientContext &context, TableFunctionInput &data_p, DataChunk &output) {
	auto &bind_data = data_p.bind_data->CastNoConst<ReadCSVData>();
	auto &data = data_p.global_state->Cast<SingleThreadedCSVState>();
	auto &lstate = data_p.local_state->Cast<SingleThreadedCSVLocalState>();
	if (!lstate.csv_reader) {
		// no csv_reader was set, this can happen when a filename-based filter has filtered out all possible files
		return;
	}

	do {
		lstate.csv_reader->ParseCSV(output);
		// update the number of bytes read
		D_ASSERT(lstate.bytes_read <= lstate.csv_reader->bytes_in_chunk);
		auto bytes_read = MinValue<idx_t>(lstate.total_size, lstate.csv_reader->bytes_in_chunk);
		auto current_progress = lstate.total_size == 0 ? 100 : 100 * bytes_read / lstate.total_size;
		if (current_progress > lstate.current_progress) {
			if (current_progress > 100) {
				throw InternalException("Progress should never exceed 100");
			}
			data.progress_in_files += current_progress - lstate.current_progress;
			lstate.current_progress = current_progress;
		}
		if (output.size() == 0) {
			// exhausted this file, but we might have more files we can read
			auto csv_reader = data.GetCSVReader(context, bind_data, lstate.file_index, lstate.total_size);
			// add any left-over progress for this file to the progress bar
			if (lstate.current_progress < 100) {
				data.progress_in_files += 100 - lstate.current_progress;
			}
			// reset the current progress
			lstate.current_progress = 0;
			lstate.bytes_read = 0;
			lstate.csv_reader = std::move(csv_reader);
			if (!lstate.csv_reader) {
				// no more files - we are done
				return;
			}
			lstate.bytes_read = 0;
		} else {
			MultiFileReader::FinalizeChunk(bind_data.reader_bind, lstate.csv_reader->reader_data, output);
			break;
		}
	} while (true);
}

//===--------------------------------------------------------------------===//
// Read CSV Functions
//===--------------------------------------------------------------------===//
static unique_ptr<GlobalTableFunctionState> ReadCSVInitGlobal(ClientContext &context, TableFunctionInitInput &input) {
	auto &bind_data = input.bind_data->Cast<ReadCSVData>();

	// Create the temporary rejects table
	auto rejects_table = bind_data.options.rejects_table_name;
	if (!rejects_table.empty()) {
		CSVRejectsTable::GetOrCreate(context, rejects_table)->InitializeTable(context, bind_data);
	}
	if (bind_data.single_threaded) {
		return SingleThreadedCSVInit(context, input);
	} else {
		return ParallelCSVInitGlobal(context, input);
	}
}

unique_ptr<LocalTableFunctionState> ReadCSVInitLocal(ExecutionContext &context, TableFunctionInitInput &input,
                                                     GlobalTableFunctionState *global_state_p) {
	auto &csv_data = input.bind_data->Cast<ReadCSVData>();
	if (csv_data.single_threaded) {
		return SingleThreadedReadCSVInitLocal(context, input, global_state_p);
	} else {
		return ParallelReadCSVInitLocal(context, input, global_state_p);
	}
}

static void ReadCSVFunction(ClientContext &context, TableFunctionInput &data_p, DataChunk &output) {
	auto &bind_data = data_p.bind_data->Cast<ReadCSVData>();
	if (bind_data.single_threaded) {
		SingleThreadedCSVFunction(context, data_p, output);
	} else {
		ParallelReadCSVFunction(context, data_p, output);
	}
}

static idx_t CSVReaderGetBatchIndex(ClientContext &context, const FunctionData *bind_data_p,
                                    LocalTableFunctionState *local_state, GlobalTableFunctionState *global_state) {
	auto &bind_data = bind_data_p->Cast<ReadCSVData>();
	if (bind_data.single_threaded) {
		auto &data = local_state->Cast<SingleThreadedCSVLocalState>();
		return data.file_index;
	}
	auto &data = local_state->Cast<ParallelCSVLocalState>();
	return data.csv_reader->buffer->batch_index;
}

static void ReadCSVAddNamedParameters(TableFunction &table_function) {
	table_function.named_parameters["sep"] = LogicalType::VARCHAR;
	table_function.named_parameters["delim"] = LogicalType::VARCHAR;
	table_function.named_parameters["quote"] = LogicalType::VARCHAR;
	table_function.named_parameters["new_line"] = LogicalType::VARCHAR;
	table_function.named_parameters["escape"] = LogicalType::VARCHAR;
	table_function.named_parameters["nullstr"] = LogicalType::VARCHAR;
	table_function.named_parameters["columns"] = LogicalType::ANY;
	table_function.named_parameters["auto_type_candidates"] = LogicalType::ANY;
	table_function.named_parameters["header"] = LogicalType::BOOLEAN;
	table_function.named_parameters["auto_detect"] = LogicalType::BOOLEAN;
	table_function.named_parameters["sample_size"] = LogicalType::BIGINT;
	table_function.named_parameters["sample_chunk_size"] = LogicalType::BIGINT;
	table_function.named_parameters["sample_chunks"] = LogicalType::BIGINT;
	table_function.named_parameters["all_varchar"] = LogicalType::BOOLEAN;
	table_function.named_parameters["dateformat"] = LogicalType::VARCHAR;
	table_function.named_parameters["timestampformat"] = LogicalType::VARCHAR;
	table_function.named_parameters["normalize_names"] = LogicalType::BOOLEAN;
	table_function.named_parameters["compression"] = LogicalType::VARCHAR;
	table_function.named_parameters["skip"] = LogicalType::BIGINT;
	table_function.named_parameters["max_line_size"] = LogicalType::VARCHAR;
	table_function.named_parameters["maximum_line_size"] = LogicalType::VARCHAR;
	table_function.named_parameters["ignore_errors"] = LogicalType::BOOLEAN;
	table_function.named_parameters["rejects_table"] = LogicalType::VARCHAR;
	table_function.named_parameters["rejects_limit"] = LogicalType::BIGINT;
	table_function.named_parameters["rejects_recovery_columns"] = LogicalType::LIST(LogicalType::VARCHAR);
	table_function.named_parameters["buffer_size"] = LogicalType::UBIGINT;
	table_function.named_parameters["decimal_separator"] = LogicalType::VARCHAR;
	table_function.named_parameters["parallel"] = LogicalType::BOOLEAN;
	table_function.named_parameters["null_padding"] = LogicalType::BOOLEAN;
	table_function.named_parameters["allow_quoted_nulls"] = LogicalType::BOOLEAN;
	table_function.named_parameters["column_types"] = LogicalType::ANY;
	table_function.named_parameters["dtypes"] = LogicalType::ANY;
	table_function.named_parameters["types"] = LogicalType::ANY;
	table_function.named_parameters["names"] = LogicalType::LIST(LogicalType::VARCHAR);
	table_function.named_parameters["column_names"] = LogicalType::LIST(LogicalType::VARCHAR);
	MultiFileReader::AddParameters(table_function);
}

double CSVReaderProgress(ClientContext &context, const FunctionData *bind_data_p,
                         const GlobalTableFunctionState *global_state) {
	auto &bind_data = bind_data_p->Cast<ReadCSVData>();
	if (bind_data.single_threaded) {
		auto &data = global_state->Cast<SingleThreadedCSVState>();
		return data.GetProgress(bind_data);
	} else {
		auto &data = global_state->Cast<ParallelCSVGlobalState>();
		return data.GetProgress(bind_data);
	}
}

void CSVComplexFilterPushdown(ClientContext &context, LogicalGet &get, FunctionData *bind_data_p,
                              vector<unique_ptr<Expression>> &filters) {
	auto &data = bind_data_p->Cast<ReadCSVData>();
	auto reset_reader =
	    MultiFileReader::ComplexFilterPushdown(context, data.files, data.options.file_options, get, filters);
	if (reset_reader) {
		MultiFileReader::PruneReaders(data);
	}
}

unique_ptr<NodeStatistics> CSVReaderCardinality(ClientContext &context, const FunctionData *bind_data_p) {
	auto &bind_data = bind_data_p->Cast<ReadCSVData>();
	idx_t per_file_cardinality = 0;
	if (bind_data.buffer_manager && bind_data.buffer_manager->file_handle) {
		auto estimated_row_width = (bind_data.csv_types.size() * 5);
		per_file_cardinality = bind_data.buffer_manager->file_handle->FileSize() / estimated_row_width;
	} else {
		// determined through the scientific method as the average amount of rows in a CSV file
		per_file_cardinality = 42;
	}
	return make_uniq<NodeStatistics>(bind_data.files.size() * per_file_cardinality);
}

void CSVReaderOptions::Serialize(FieldWriter &writer) const {
	// common options
	writer.WriteField<bool>(has_delimiter);
	writer.WriteField<char>(delimiter);
	writer.WriteField<bool>(has_quote);
	writer.WriteField<char>(quote);
	writer.WriteField<bool>(has_escape);
	writer.WriteField<char>(escape);
	writer.WriteField<bool>(has_header);
	writer.WriteField<bool>(header);
	writer.WriteField<bool>(ignore_errors);
	writer.WriteField<idx_t>(num_cols);
	writer.WriteField<idx_t>(buffer_sample_size);
	writer.WriteString(null_str);
	writer.WriteField<FileCompressionType>(compression);
	writer.WriteField<NewLineIdentifier>(new_line);
	writer.WriteField<bool>(allow_quoted_nulls);
	// read options
	writer.WriteField<idx_t>(skip_rows);
	writer.WriteField<bool>(skip_rows_set);
	writer.WriteField<idx_t>(maximum_line_size);
	writer.WriteField<bool>(normalize_names);
	writer.WriteListNoReference<bool>(force_not_null);
	writer.WriteField<bool>(all_varchar);
	writer.WriteField<idx_t>(sample_chunk_size);
	writer.WriteField<idx_t>(sample_chunks);
	writer.WriteField<bool>(auto_detect);
	writer.WriteString(file_path);
	writer.WriteString(decimal_separator);
	writer.WriteField<bool>(null_padding);
	writer.WriteField<idx_t>(buffer_size);
	writer.WriteSerializable(file_options);
	// write options
	writer.WriteListNoReference<bool>(force_quote);
	vector<string> csv_formats;
	for (auto &format : date_format) {
		writer.WriteField(has_format.find(format.first)->second);
		csv_formats.push_back(format.second.format_specifier);
	}
	writer.WriteList<string>(csv_formats);
	writer.WriteString(rejects_table_name);
	writer.WriteField<idx_t>(rejects_limit);
	writer.WriteList<string>(rejects_recovery_columns);
	writer.WriteList<idx_t>(rejects_recovery_column_ids);
}

void CSVReaderOptions::Deserialize(FieldReader &reader) {
	// common options
	has_delimiter = reader.ReadRequired<bool>();
	delimiter = reader.ReadRequired<char>();
	has_quote = reader.ReadRequired<bool>();
	quote = reader.ReadRequired<char>();
	has_escape = reader.ReadRequired<bool>();
	escape = reader.ReadRequired<char>();
	has_header = reader.ReadRequired<bool>();
	header = reader.ReadRequired<bool>();
	ignore_errors = reader.ReadRequired<bool>();
	num_cols = reader.ReadRequired<idx_t>();
	buffer_sample_size = reader.ReadRequired<idx_t>();
	null_str = reader.ReadRequired<string>();
	compression = reader.ReadRequired<FileCompressionType>();
	new_line = reader.ReadRequired<NewLineIdentifier>();
	allow_quoted_nulls = reader.ReadRequired<bool>();
	// read options
	skip_rows = reader.ReadRequired<idx_t>();
	skip_rows_set = reader.ReadRequired<bool>();
	maximum_line_size = reader.ReadRequired<idx_t>();
	normalize_names = reader.ReadRequired<bool>();
	force_not_null = reader.ReadRequiredList<bool>();
	all_varchar = reader.ReadRequired<bool>();
	sample_chunk_size = reader.ReadRequired<idx_t>();
	sample_chunks = reader.ReadRequired<idx_t>();
	auto_detect = reader.ReadRequired<bool>();
	file_path = reader.ReadRequired<string>();
	decimal_separator = reader.ReadRequired<string>();
	null_padding = reader.ReadRequired<bool>();
	buffer_size = reader.ReadRequired<idx_t>();
	file_options = reader.ReadRequiredSerializable<MultiFileReaderOptions, MultiFileReaderOptions>();
	// write options
	force_quote = reader.ReadRequiredList<bool>();
	bool has_date = reader.ReadRequired<bool>();
	bool has_timestamp = reader.ReadRequired<bool>();
	auto formats = reader.ReadRequiredList<string>();
	vector<LogicalTypeId> format_types {LogicalTypeId::DATE, LogicalTypeId::TIMESTAMP};

	if (has_date) {
		has_format[LogicalTypeId::DATE] = true;
	}
	if (has_timestamp) {
		has_format[LogicalTypeId::TIMESTAMP] = true;
	}
	for (idx_t f_idx = 0; f_idx < formats.size(); f_idx++) {
		auto &format = formats[f_idx];
		auto &type = format_types[f_idx];
		if (format.empty()) {
			continue;
		}
		StrTimeFormat::ParseFormatSpecifier(format, date_format[type]);
	}
	rejects_table_name = reader.ReadRequired<string>();
	rejects_limit = reader.ReadRequired<idx_t>();
	rejects_recovery_columns = reader.ReadRequiredList<string>();
	rejects_recovery_column_ids = reader.ReadRequiredList<idx_t>();
}

static void CSVReaderSerialize(FieldWriter &writer, const FunctionData *bind_data_p, const TableFunction &function) {
	auto &bind_data = bind_data_p->Cast<ReadCSVData>();
	writer.WriteString(function.extra_info);
	writer.WriteList<string>(bind_data.files);
	writer.WriteRegularSerializableList<LogicalType>(bind_data.csv_types);
	writer.WriteList<string>(bind_data.csv_names);
	writer.WriteRegularSerializableList<LogicalType>(bind_data.return_types);
	writer.WriteList<string>(bind_data.return_names);
	writer.WriteField<idx_t>(bind_data.filename_col_idx);
	writer.WriteField<idx_t>(bind_data.hive_partition_col_idx);
	bind_data.options.Serialize(writer);
	writer.WriteField<bool>(bind_data.single_threaded);
	writer.WriteSerializable(bind_data.reader_bind);
	writer.WriteField<uint32_t>(bind_data.column_info.size());
	for (auto &col : bind_data.column_info) {
		col.Serialize(writer);
	}
}

static unique_ptr<FunctionData> CSVReaderDeserialize(PlanDeserializationState &state, FieldReader &reader,
                                                     TableFunction &function) {
	function.extra_info = reader.ReadRequired<string>();
	auto result_data = make_uniq<ReadCSVData>();
	result_data->files = reader.ReadRequiredList<string>();
	result_data->csv_types = reader.ReadRequiredSerializableList<LogicalType, LogicalType>();
	result_data->csv_names = reader.ReadRequiredList<string>();
	result_data->return_types = reader.ReadRequiredSerializableList<LogicalType, LogicalType>();
	result_data->return_names = reader.ReadRequiredList<string>();
	result_data->filename_col_idx = reader.ReadRequired<idx_t>();
	result_data->hive_partition_col_idx = reader.ReadRequired<idx_t>();
	result_data->options.Deserialize(reader);
	result_data->single_threaded = reader.ReadField<bool>(true);
	result_data->reader_bind = reader.ReadRequiredSerializable<MultiFileReaderBindData, MultiFileReaderBindData>();
	uint32_t file_number = reader.ReadRequired<uint32_t>();
	for (idx_t i = 0; i < file_number; i++) {
		result_data->column_info.emplace_back(ColumnInfo::Deserialize(reader));
	}
	return std::move(result_data);
}

static void CSVReaderFormatSerialize(FormatSerializer &serializer, const optional_ptr<FunctionData> bind_data_p,
                                     const TableFunction &function) {
	auto &bind_data = bind_data_p->Cast<ReadCSVData>();
	serializer.WriteProperty("extra_info", function.extra_info);
	serializer.WriteProperty("csv_data", bind_data);
}

static unique_ptr<FunctionData> CSVReaderFormatDeserialize(FormatDeserializer &deserializer, TableFunction &function) {
	unique_ptr<ReadCSVData> result;
	deserializer.ReadProperty("extra_info", function.extra_info);
	deserializer.ReadProperty("csv_data", result);
	return std::move(result);
}

TableFunction ReadCSVTableFunction::GetFunction() {
	TableFunction read_csv("read_csv", {LogicalType::VARCHAR}, ReadCSVFunction, ReadCSVBind, ReadCSVInitGlobal,
	                       ReadCSVInitLocal);
	read_csv.table_scan_progress = CSVReaderProgress;
	read_csv.pushdown_complex_filter = CSVComplexFilterPushdown;
	read_csv.serialize = CSVReaderSerialize;
	read_csv.deserialize = CSVReaderDeserialize;
	read_csv.format_serialize = CSVReaderFormatSerialize;
	read_csv.format_deserialize = CSVReaderFormatDeserialize;
	read_csv.get_batch_index = CSVReaderGetBatchIndex;
	read_csv.cardinality = CSVReaderCardinality;
	read_csv.projection_pushdown = true;
	ReadCSVAddNamedParameters(read_csv);
	return read_csv;
}

TableFunction ReadCSVTableFunction::GetAutoFunction() {
	auto read_csv_auto = ReadCSVTableFunction::GetFunction();
	read_csv_auto.name = "read_csv_auto";
	read_csv_auto.bind = ReadCSVAutoBind;
	return read_csv_auto;
}

void ReadCSVTableFunction::RegisterFunction(BuiltinFunctions &set) {
	set.AddFunction(MultiFileReader::CreateFunctionSet(ReadCSVTableFunction::GetFunction()));
	set.AddFunction(MultiFileReader::CreateFunctionSet(ReadCSVTableFunction::GetAutoFunction()));
}

unique_ptr<TableRef> ReadCSVReplacement(ClientContext &context, const string &table_name, ReplacementScanData *data) {
	auto lower_name = StringUtil::Lower(table_name);
	// remove any compression
	if (StringUtil::EndsWith(lower_name, ".gz")) {
		lower_name = lower_name.substr(0, lower_name.size() - 3);
	} else if (StringUtil::EndsWith(lower_name, ".zst")) {
		lower_name = lower_name.substr(0, lower_name.size() - 4);
	}
	if (!StringUtil::EndsWith(lower_name, ".csv") && !StringUtil::Contains(lower_name, ".csv?") &&
	    !StringUtil::EndsWith(lower_name, ".tsv") && !StringUtil::Contains(lower_name, ".tsv?")) {
		return nullptr;
	}
	auto table_function = make_uniq<TableFunctionRef>();
	vector<unique_ptr<ParsedExpression>> children;
	children.push_back(make_uniq<ConstantExpression>(Value(table_name)));
	table_function->function = make_uniq<FunctionExpression>("read_csv_auto", std::move(children));

	if (!FileSystem::HasGlob(table_name)) {
		auto &fs = FileSystem::GetFileSystem(context);
		table_function->alias = fs.ExtractBaseName(table_name);
	}

	return std::move(table_function);
}

void BuiltinFunctions::RegisterReadFunctions() {
	CSVCopyFunction::RegisterFunction(*this);
	ReadCSVTableFunction::RegisterFunction(*this);
	auto &config = DBConfig::GetConfig(*transaction.db);
	config.replacement_scans.emplace_back(ReadCSVReplacement);
}

} // namespace duckdb<|MERGE_RESOLUTION|>--- conflicted
+++ resolved
@@ -1,5 +1,4 @@
 #include "duckdb/function/table/read_csv.hpp"
-
 #include "duckdb/common/enum_util.hpp"
 #include "duckdb/common/multi_file_reader.hpp"
 #include "duckdb/common/string_util.hpp"
@@ -17,8 +16,6 @@
 #include "duckdb/parser/expression/function_expression.hpp"
 #include "duckdb/parser/tableref/table_function_ref.hpp"
 #include "duckdb/planner/operator/logical_get.hpp"
-<<<<<<< HEAD
-=======
 #include "duckdb/main/extension_helper.hpp"
 #include "duckdb/common/multi_file_reader.hpp"
 #include "duckdb/main/client_data.hpp"
@@ -26,7 +23,6 @@
 #include "duckdb/execution/operator/persistent/csv_rejects_table.hpp"
 #include "duckdb/common/serializer/format_serializer.hpp"
 #include "duckdb/common/serializer/format_deserializer.hpp"
->>>>>>> 0921f748
 
 #include <limits>
 
@@ -114,6 +110,7 @@
 
 static unique_ptr<FunctionData> ReadCSVBind(ClientContext &context, TableFunctionBindInput &input,
                                             vector<LogicalType> &return_types, vector<string> &names) {
+
 	auto result = make_uniq<ReadCSVData>();
 	auto &options = result->options;
 	result->files = MultiFileReader::GetFileList(context, input.inputs[0], "CSV");

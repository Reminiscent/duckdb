#include "duckdb/function/table/system_functions.hpp"

#include "duckdb/catalog/catalog.hpp"
#include "duckdb/catalog/catalog_entry/schema_catalog_entry.hpp"
#include "duckdb/catalog/catalog_entry/table_catalog_entry.hpp"
#include "duckdb/common/exception.hpp"
#include "duckdb/main/client_context.hpp"
#include "duckdb/main/client_data.hpp"
#include "duckdb/parser/constraint.hpp"
#include "duckdb/parser/constraints/unique_constraint.hpp"
#include "duckdb/storage/data_table.hpp"
#include "duckdb/storage/table_storage_info.hpp"

namespace duckdb {

struct DuckDBTablesData : public GlobalTableFunctionState {
	DuckDBTablesData() : offset(0) {
	}

	vector<reference<CatalogEntry>> entries;
	idx_t offset;
};

static unique_ptr<FunctionData> DuckDBTablesBind(ClientContext &context, TableFunctionBindInput &input,
                                                 vector<LogicalType> &return_types, vector<string> &names) {
	names.emplace_back("database_name");
	return_types.emplace_back(LogicalType::VARCHAR);

	names.emplace_back("database_oid");
	return_types.emplace_back(LogicalType::BIGINT);

	names.emplace_back("schema_name");
	return_types.emplace_back(LogicalType::VARCHAR);

	names.emplace_back("schema_oid");
	return_types.emplace_back(LogicalType::BIGINT);

	names.emplace_back("table_name");
	return_types.emplace_back(LogicalType::VARCHAR);

	names.emplace_back("table_oid");
	return_types.emplace_back(LogicalType::BIGINT);

	names.emplace_back("internal");
	return_types.emplace_back(LogicalType::BOOLEAN);

	names.emplace_back("temporary");
	return_types.emplace_back(LogicalType::BOOLEAN);

	names.emplace_back("has_primary_key");
	return_types.emplace_back(LogicalType::BOOLEAN);

	names.emplace_back("estimated_size");
	return_types.emplace_back(LogicalType::BIGINT);

	names.emplace_back("column_count");
	return_types.emplace_back(LogicalType::BIGINT);

	names.emplace_back("index_count");
	return_types.emplace_back(LogicalType::BIGINT);

	names.emplace_back("check_constraint_count");
	return_types.emplace_back(LogicalType::BIGINT);

	names.emplace_back("sql");
	return_types.emplace_back(LogicalType::VARCHAR);

	return nullptr;
}

unique_ptr<GlobalTableFunctionState> DuckDBTablesInit(ClientContext &context, TableFunctionInitInput &input) {
	auto result = make_uniq<DuckDBTablesData>();

	// scan all the schemas for tables and collect themand collect them
	auto schemas = Catalog::GetAllSchemas(context);
	for (auto &schema : schemas) {
		schema.get().Scan(context, CatalogType::TABLE_ENTRY,
		                  [&](CatalogEntry &entry) { result->entries.push_back(entry); });
	};
	return std::move(result);
}

static bool TableHasPrimaryKey(TableCatalogEntry &table) {
	for (auto &constraint : table.GetConstraints()) {
		if (constraint->type == ConstraintType::UNIQUE) {
			auto &unique = constraint->Cast<UniqueConstraint>();
			if (unique.is_primary_key) {
				return true;
			}
		}
	}
	return false;
}

static idx_t CheckConstraintCount(TableCatalogEntry &table) {
	idx_t check_count = 0;
	for (auto &constraint : table.GetConstraints()) {
		if (constraint->type == ConstraintType::CHECK) {
			check_count++;
		}
	}
	return check_count;
}

void DuckDBTablesFunction(ClientContext &context, TableFunctionInput &data_p, DataChunk &output) {
	auto &data = data_p.global_state->Cast<DuckDBTablesData>();
	if (data.offset >= data.entries.size()) {
		// finished returning values
		return;
	}
	// start returning values
	// either fill up the chunk or return all the remaining columns
	idx_t count = 0;
	while (data.offset < data.entries.size() && count < STANDARD_VECTOR_SIZE) {
		auto &entry = data.entries[data.offset++].get();

		if (entry.type != CatalogType::TABLE_ENTRY) {
			continue;
		}
<<<<<<< HEAD
		auto &table = entry->Cast<TableCatalogEntry>();
=======
		auto &table = entry.Cast<TableCatalogEntry>();
>>>>>>> da69aeaa
		auto storage_info = table.GetStorageInfo(context);
		// return values:
		idx_t col = 0;
		// database_name, VARCHAR
		output.SetValue(col++, count, table.catalog.GetName());
		// database_oid, BIGINT
		output.SetValue(col++, count, Value::BIGINT(table.catalog.GetOid()));
		// schema_name, LogicalType::VARCHAR
		output.SetValue(col++, count, Value(table.schema.name));
		// schema_oid, LogicalType::BIGINT
		output.SetValue(col++, count, Value::BIGINT(table.schema.oid));
		// table_name, LogicalType::VARCHAR
		output.SetValue(col++, count, Value(table.name));
		// table_oid, LogicalType::BIGINT
		output.SetValue(col++, count, Value::BIGINT(table.oid));
		// internal, LogicalType::BOOLEAN
		output.SetValue(col++, count, Value::BOOLEAN(table.internal));
		// temporary, LogicalType::BOOLEAN
		output.SetValue(col++, count, Value::BOOLEAN(table.temporary));
		// has_primary_key, LogicalType::BOOLEAN
		output.SetValue(col++, count, Value::BOOLEAN(TableHasPrimaryKey(table)));
		// estimated_size, LogicalType::BIGINT
		Value card_val =
		    storage_info.cardinality == DConstants::INVALID_INDEX ? Value() : Value::BIGINT(storage_info.cardinality);
		output.SetValue(col++, count, card_val);
		// column_count, LogicalType::BIGINT
		output.SetValue(col++, count, Value::BIGINT(table.GetColumns().LogicalColumnCount()));
		// index_count, LogicalType::BIGINT
		output.SetValue(col++, count, Value::BIGINT(storage_info.index_info.size()));
		// check_constraint_count, LogicalType::BIGINT
		output.SetValue(col++, count, Value::BIGINT(CheckConstraintCount(table)));
		// sql, LogicalType::VARCHAR
		output.SetValue(col++, count, Value(table.ToSQL()));

		count++;
	}
	output.SetCardinality(count);
}

void DuckDBTablesFun::RegisterFunction(BuiltinFunctions &set) {
	set.AddFunction(TableFunction("duckdb_tables", {}, DuckDBTablesFunction, DuckDBTablesBind, DuckDBTablesInit));
}

} // namespace duckdb<|MERGE_RESOLUTION|>--- conflicted
+++ resolved
@@ -117,11 +117,7 @@
 		if (entry.type != CatalogType::TABLE_ENTRY) {
 			continue;
 		}
-<<<<<<< HEAD
-		auto &table = entry->Cast<TableCatalogEntry>();
-=======
 		auto &table = entry.Cast<TableCatalogEntry>();
->>>>>>> da69aeaa
 		auto storage_info = table.GetStorageInfo(context);
 		// return values:
 		idx_t col = 0;

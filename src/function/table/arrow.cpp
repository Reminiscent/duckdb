#include "duckdb/common/arrow/arrow.hpp"

#include "duckdb.hpp"
#include "duckdb/common/arrow/arrow_wrapper.hpp"
#include "duckdb/common/limits.hpp"
#include "duckdb/common/to_string.hpp"
#include "duckdb/common/types/date.hpp"
#include "duckdb/common/types/vector_buffer.hpp"
#include "duckdb/function/table/arrow.hpp"
#include "duckdb/function/table_function.hpp"
#include "duckdb/parser/parsed_data/create_table_function_info.hpp"
#include "utf8proc_wrapper.hpp"

namespace duckdb {

LogicalType ArrowTableFunction::GetArrowLogicalType(
    ArrowSchema &schema, std::unordered_map<idx_t, unique_ptr<ArrowConvertData>> &arrow_convert_data, idx_t col_idx) {
	auto format = string(schema.format);
	if (arrow_convert_data.find(col_idx) == arrow_convert_data.end()) {
		arrow_convert_data[col_idx] = make_uniq<ArrowConvertData>();
	}
	if (format == "n") {
		return LogicalType::SQLNULL;
	} else if (format == "b") {
		return LogicalType::BOOLEAN;
	} else if (format == "c") {
		return LogicalType::TINYINT;
	} else if (format == "s") {
		return LogicalType::SMALLINT;
	} else if (format == "i") {
		return LogicalType::INTEGER;
	} else if (format == "l") {
		return LogicalType::BIGINT;
	} else if (format == "C") {
		return LogicalType::UTINYINT;
	} else if (format == "S") {
		return LogicalType::USMALLINT;
	} else if (format == "I") {
		return LogicalType::UINTEGER;
	} else if (format == "L") {
		return LogicalType::UBIGINT;
	} else if (format == "f") {
		return LogicalType::FLOAT;
	} else if (format == "g") {
		return LogicalType::DOUBLE;
	} else if (format[0] == 'd') { //! this can be either decimal128 or decimal 256 (e.g., d:38,0)
		std::string parameters = format.substr(format.find(':'));
		uint8_t width = std::stoi(parameters.substr(1, parameters.find(',')));
		uint8_t scale = std::stoi(parameters.substr(parameters.find(',') + 1));
		if (width > 38) {
			throw NotImplementedException("Unsupported Internal Arrow Type for Decimal %s", format);
		}
		return LogicalType::DECIMAL(width, scale);
	} else if (format == "u") {
		arrow_convert_data[col_idx]->variable_sz_type.emplace_back(ArrowVariableSizeType::NORMAL, 0);
		return LogicalType::VARCHAR;
	} else if (format == "U") {
		arrow_convert_data[col_idx]->variable_sz_type.emplace_back(ArrowVariableSizeType::SUPER_SIZE, 0);
		return LogicalType::VARCHAR;
	} else if (format == "tsn:") {
		return LogicalTypeId::TIMESTAMP_NS;
	} else if (format == "tsu:") {
		return LogicalTypeId::TIMESTAMP;
	} else if (format == "tsm:") {
		return LogicalTypeId::TIMESTAMP_MS;
	} else if (format == "tss:") {
		return LogicalTypeId::TIMESTAMP_SEC;
	} else if (format == "tdD") {
		arrow_convert_data[col_idx]->date_time_precision.emplace_back(ArrowDateTimeType::DAYS);
		return LogicalType::DATE;
	} else if (format == "tdm") {
		arrow_convert_data[col_idx]->date_time_precision.emplace_back(ArrowDateTimeType::MILLISECONDS);
		return LogicalType::DATE;
	} else if (format == "tts") {
		arrow_convert_data[col_idx]->date_time_precision.emplace_back(ArrowDateTimeType::SECONDS);
		return LogicalType::TIME;
	} else if (format == "ttm") {
		arrow_convert_data[col_idx]->date_time_precision.emplace_back(ArrowDateTimeType::MILLISECONDS);
		return LogicalType::TIME;
	} else if (format == "ttu") {
		arrow_convert_data[col_idx]->date_time_precision.emplace_back(ArrowDateTimeType::MICROSECONDS);
		return LogicalType::TIME;
	} else if (format == "ttn") {
		arrow_convert_data[col_idx]->date_time_precision.emplace_back(ArrowDateTimeType::NANOSECONDS);
		return LogicalType::TIME;
	} else if (format == "tDs") {
		arrow_convert_data[col_idx]->date_time_precision.emplace_back(ArrowDateTimeType::SECONDS);
		return LogicalType::INTERVAL;
	} else if (format == "tDm") {
		arrow_convert_data[col_idx]->date_time_precision.emplace_back(ArrowDateTimeType::MILLISECONDS);
		return LogicalType::INTERVAL;
	} else if (format == "tDu") {
		arrow_convert_data[col_idx]->date_time_precision.emplace_back(ArrowDateTimeType::MICROSECONDS);
		return LogicalType::INTERVAL;
	} else if (format == "tDn") {
		arrow_convert_data[col_idx]->date_time_precision.emplace_back(ArrowDateTimeType::NANOSECONDS);
		return LogicalType::INTERVAL;
	} else if (format == "tiD") {
		arrow_convert_data[col_idx]->date_time_precision.emplace_back(ArrowDateTimeType::DAYS);
		return LogicalType::INTERVAL;
	} else if (format == "tiM") {
		arrow_convert_data[col_idx]->date_time_precision.emplace_back(ArrowDateTimeType::MONTHS);
		return LogicalType::INTERVAL;
	} else if (format == "tin") {
		arrow_convert_data[col_idx]->date_time_precision.emplace_back(ArrowDateTimeType::MONTH_DAY_NANO);
		return LogicalType::INTERVAL;
	} else if (format == "+l") {
		arrow_convert_data[col_idx]->variable_sz_type.emplace_back(ArrowVariableSizeType::NORMAL, 0);
		auto child_type = GetArrowLogicalType(*schema.children[0], arrow_convert_data, col_idx);
		return LogicalType::LIST(child_type);
	} else if (format == "+L") {
		arrow_convert_data[col_idx]->variable_sz_type.emplace_back(ArrowVariableSizeType::SUPER_SIZE, 0);
		auto child_type = GetArrowLogicalType(*schema.children[0], arrow_convert_data, col_idx);
		return LogicalType::LIST(child_type);
	} else if (format[0] == '+' && format[1] == 'w') {
		std::string parameters = format.substr(format.find(':') + 1);
		idx_t fixed_size = std::stoi(parameters);
		arrow_convert_data[col_idx]->variable_sz_type.emplace_back(ArrowVariableSizeType::FIXED_SIZE, fixed_size);
		auto child_type = GetArrowLogicalType(*schema.children[0], arrow_convert_data, col_idx);
		return LogicalType::LIST(child_type);
	} else if (format == "+s") {
		child_list_t<LogicalType> child_types;
		for (idx_t type_idx = 0; type_idx < (idx_t)schema.n_children; type_idx++) {
			auto child_type = GetArrowLogicalType(*schema.children[type_idx], arrow_convert_data, col_idx);
			child_types.push_back({schema.children[type_idx]->name, child_type});
		}
		return LogicalType::STRUCT(child_types);

	} else if (format == "+m") {
		arrow_convert_data[col_idx]->variable_sz_type.emplace_back(ArrowVariableSizeType::NORMAL, 0);

		auto &arrow_struct_type = *schema.children[0];
		D_ASSERT(arrow_struct_type.n_children == 2);
		auto key_type = GetArrowLogicalType(*arrow_struct_type.children[0], arrow_convert_data, col_idx);
		auto value_type = GetArrowLogicalType(*arrow_struct_type.children[1], arrow_convert_data, col_idx);
		return LogicalType::MAP(key_type, value_type);
	} else if (format == "z") {
		arrow_convert_data[col_idx]->variable_sz_type.emplace_back(ArrowVariableSizeType::NORMAL, 0);
		return LogicalType::BLOB;
	} else if (format == "Z") {
		arrow_convert_data[col_idx]->variable_sz_type.emplace_back(ArrowVariableSizeType::SUPER_SIZE, 0);
		return LogicalType::BLOB;
	} else if (format[0] == 'w') {
		std::string parameters = format.substr(format.find(':') + 1);
		idx_t fixed_size = std::stoi(parameters);
		arrow_convert_data[col_idx]->variable_sz_type.emplace_back(ArrowVariableSizeType::FIXED_SIZE, fixed_size);
		return LogicalType::BLOB;
	} else if (format[0] == 't' && format[1] == 's') {
		// Timestamp with Timezone
		if (format[2] == 'n') {
			arrow_convert_data[col_idx]->date_time_precision.emplace_back(ArrowDateTimeType::NANOSECONDS);
		} else if (format[2] == 'u') {
			arrow_convert_data[col_idx]->date_time_precision.emplace_back(ArrowDateTimeType::MICROSECONDS);
		} else if (format[2] == 'm') {
			arrow_convert_data[col_idx]->date_time_precision.emplace_back(ArrowDateTimeType::MILLISECONDS);
		} else if (format[2] == 's') {
			arrow_convert_data[col_idx]->date_time_precision.emplace_back(ArrowDateTimeType::SECONDS);
		} else {
			throw NotImplementedException(" Timestamptz precision of not accepted");
		}
		// TODO right now we just get the UTC value. We probably want to support this properly in the future
		return LogicalType::TIMESTAMP_TZ;
	} else {
		throw NotImplementedException("Unsupported Internal Arrow Type %s", format);
	}
}

void ArrowTableFunction::RenameArrowColumns(vector<string> &names) {
	unordered_map<string, idx_t> name_map;
	for (auto &column_name : names) {
		// put it all lower_case
		auto low_column_name = StringUtil::Lower(column_name);
		if (name_map.find(low_column_name) == name_map.end()) {
			// Name does not exist yet
			name_map[low_column_name]++;
		} else {
			// Name already exists, we add _x where x is the repetition number
			string new_column_name = column_name + "_" + std::to_string(name_map[low_column_name]);
			auto new_column_name_low = StringUtil::Lower(new_column_name);
			while (name_map.find(new_column_name_low) != name_map.end()) {
				// This name is already here due to a previous definition
				name_map[low_column_name]++;
				new_column_name = column_name + "_" + std::to_string(name_map[low_column_name]);
				new_column_name_low = StringUtil::Lower(new_column_name);
			}
			column_name = new_column_name;
			name_map[new_column_name_low]++;
		}
	}
}

unique_ptr<FunctionData> ArrowTableFunction::ArrowScanBind(ClientContext &context, TableFunctionBindInput &input,
                                                           vector<LogicalType> &return_types, vector<string> &names) {
	auto stream_factory_ptr = input.inputs[0].GetPointer();
	auto stream_factory_produce = (stream_factory_produce_t)input.inputs[1].GetPointer();
	auto stream_factory_get_schema = (stream_factory_get_schema_t)input.inputs[2].GetPointer();

	auto res = make_uniq<ArrowScanFunctionData>(stream_factory_produce, stream_factory_ptr);

	auto &data = *res;
	stream_factory_get_schema(stream_factory_ptr, data.schema_root);
	for (idx_t col_idx = 0; col_idx < (idx_t)data.schema_root.arrow_schema.n_children; col_idx++) {
		auto &schema = *data.schema_root.arrow_schema.children[col_idx];
		if (!schema.release) {
			throw InvalidInputException("arrow_scan: released schema passed");
		}
		if (schema.dictionary) {
			res->arrow_convert_data[col_idx] =
			    make_uniq<ArrowConvertData>(GetArrowLogicalType(schema, res->arrow_convert_data, col_idx));
			return_types.emplace_back(GetArrowLogicalType(*schema.dictionary, res->arrow_convert_data, col_idx));
		} else {
			return_types.emplace_back(GetArrowLogicalType(schema, res->arrow_convert_data, col_idx));
		}
		auto format = string(schema.format);
		auto name = string(schema.name);
		if (name.empty()) {
			name = string("v") + to_string(col_idx);
		}
		names.push_back(name);
	}
	RenameArrowColumns(names);
	res->all_types = return_types;
	return std::move(res);
}

unique_ptr<ArrowArrayStreamWrapper> ProduceArrowScan(const ArrowScanFunctionData &function,
                                                     const vector<column_t> &column_ids, TableFilterSet *filters) {
	//! Generate Projection Pushdown Vector
	ArrowStreamParameters parameters;
	D_ASSERT(!column_ids.empty());
	for (idx_t idx = 0; idx < column_ids.size(); idx++) {
		auto col_idx = column_ids[idx];
		if (col_idx != COLUMN_IDENTIFIER_ROW_ID) {
			auto &schema = *function.schema_root.arrow_schema.children[col_idx];
			parameters.projected_columns.projection_map[idx] = schema.name;
			parameters.projected_columns.columns.emplace_back(schema.name);
		}
	}
	parameters.filters = filters;
	return function.scanner_producer(function.stream_factory_ptr, parameters);
}

idx_t ArrowTableFunction::ArrowScanMaxThreads(ClientContext &context, const FunctionData *bind_data_p) {
	return context.db->NumberOfThreads();
}

bool ArrowTableFunction::ArrowScanParallelStateNext(ClientContext &context, const FunctionData *bind_data_p,
                                                    ArrowScanLocalState &state, ArrowScanGlobalState &parallel_state) {
	lock_guard<mutex> parallel_lock(parallel_state.main_mutex);
	if (parallel_state.done) {
		return false;
	}
	state.chunk_offset = 0;
	state.batch_index = ++parallel_state.batch_index;

	auto current_chunk = parallel_state.stream->GetNextChunk();
	while (current_chunk->arrow_array.length == 0 && current_chunk->arrow_array.release) {
		current_chunk = parallel_state.stream->GetNextChunk();
	}
	state.chunk = std::move(current_chunk);
	//! have we run out of chunks? we are done
	if (!state.chunk->arrow_array.release) {
		parallel_state.done = true;
		return false;
	}
	return true;
}

unique_ptr<GlobalTableFunctionState> ArrowTableFunction::ArrowScanInitGlobal(ClientContext &context,
                                                                             TableFunctionInitInput &input) {
	auto &bind_data = (const ArrowScanFunctionData &)*input.bind_data;
	auto result = make_uniq<ArrowScanGlobalState>();
	result->stream = ProduceArrowScan(bind_data, input.column_ids, input.filters);
	result->max_threads = ArrowScanMaxThreads(context, input.bind_data);
	if (input.CanRemoveFilterColumns()) {
		result->projection_ids = input.projection_ids;
		for (const auto &col_idx : input.column_ids) {
			if (col_idx == COLUMN_IDENTIFIER_ROW_ID) {
				result->scanned_types.emplace_back(LogicalType::ROW_TYPE);
			} else {
				result->scanned_types.push_back(bind_data.all_types[col_idx]);
			}
		}
	}
	return std::move(result);
}

unique_ptr<LocalTableFunctionState> ArrowTableFunction::ArrowScanInitLocal(ExecutionContext &context,
                                                                           TableFunctionInitInput &input,
                                                                           GlobalTableFunctionState *global_state_p) {
<<<<<<< HEAD
	auto &global_state = global_state_p->Cast<ArrowScanGlobalState>();
	auto current_chunk = make_unique<ArrowArrayWrapper>();
	auto result = make_unique<ArrowScanLocalState>(std::move(current_chunk));
=======
	auto &global_state = (ArrowScanGlobalState &)*global_state_p;
	auto current_chunk = make_uniq<ArrowArrayWrapper>();
	auto result = make_uniq<ArrowScanLocalState>(std::move(current_chunk));
>>>>>>> d84e329b
	result->column_ids = input.column_ids;
	result->filters = input.filters;
	if (input.CanRemoveFilterColumns()) {
		auto &asgs = global_state_p->Cast<ArrowScanGlobalState>();
		result->all_columns.Initialize(context.client, asgs.scanned_types);
	}
	if (!ArrowScanParallelStateNext(context.client, input.bind_data, *result, global_state)) {
		return nullptr;
	}
	return std::move(result);
}

void ArrowTableFunction::ArrowScanFunction(ClientContext &context, TableFunctionInput &data_p, DataChunk &output) {
	if (!data_p.local_state) {
		return;
	}
	auto &data = (ArrowScanFunctionData &)*data_p.bind_data;
	auto &state = data_p.local_state->Cast<ArrowScanLocalState>();
	auto &global_state = data_p.global_state->Cast<ArrowScanGlobalState>();

	//! Out of tuples in this chunk
	if (state.chunk_offset >= (idx_t)state.chunk->arrow_array.length) {
		if (!ArrowScanParallelStateNext(context, data_p.bind_data, state, global_state)) {
			return;
		}
	}
	int64_t output_size = MinValue<int64_t>(STANDARD_VECTOR_SIZE, state.chunk->arrow_array.length - state.chunk_offset);
	data.lines_read += output_size;
	if (global_state.CanRemoveFilterColumns()) {
		state.all_columns.Reset();
		state.all_columns.SetCardinality(output_size);
		ArrowToDuckDB(state, data.arrow_convert_data, state.all_columns, data.lines_read - output_size);
		output.ReferenceColumns(state.all_columns, global_state.projection_ids);
	} else {
		output.SetCardinality(output_size);
		ArrowToDuckDB(state, data.arrow_convert_data, output, data.lines_read - output_size);
	}

	output.Verify();
	state.chunk_offset += output.size();
}

unique_ptr<NodeStatistics> ArrowTableFunction::ArrowScanCardinality(ClientContext &context, const FunctionData *data) {
	return make_uniq<NodeStatistics>();
}

idx_t ArrowTableFunction::ArrowGetBatchIndex(ClientContext &context, const FunctionData *bind_data_p,
                                             LocalTableFunctionState *local_state,
                                             GlobalTableFunctionState *global_state) {
	auto &state = local_state->Cast<ArrowScanLocalState>();
	return state.batch_index;
}

void ArrowTableFunction::RegisterFunction(BuiltinFunctions &set) {
	TableFunction arrow("arrow_scan", {LogicalType::POINTER, LogicalType::POINTER, LogicalType::POINTER},
	                    ArrowScanFunction, ArrowScanBind, ArrowScanInitGlobal, ArrowScanInitLocal);
	arrow.cardinality = ArrowScanCardinality;
	arrow.get_batch_index = ArrowGetBatchIndex;
	arrow.projection_pushdown = true;
	arrow.filter_pushdown = true;
	arrow.filter_prune = true;
	set.AddFunction(arrow);

	TableFunction arrow_dumb("arrow_scan_dumb", {LogicalType::POINTER, LogicalType::POINTER, LogicalType::POINTER},
	                         ArrowScanFunction, ArrowScanBind, ArrowScanInitGlobal, ArrowScanInitLocal);
	arrow_dumb.cardinality = ArrowScanCardinality;
	arrow_dumb.get_batch_index = ArrowGetBatchIndex;
	arrow_dumb.projection_pushdown = false;
	arrow_dumb.filter_pushdown = false;
	arrow_dumb.filter_prune = false;
	set.AddFunction(arrow_dumb);
}

void BuiltinFunctions::RegisterArrowFunctions() {
	ArrowTableFunction::RegisterFunction(*this);
}
} // namespace duckdb<|MERGE_RESOLUTION|>--- conflicted
+++ resolved
@@ -288,15 +288,9 @@
 unique_ptr<LocalTableFunctionState> ArrowTableFunction::ArrowScanInitLocal(ExecutionContext &context,
                                                                            TableFunctionInitInput &input,
                                                                            GlobalTableFunctionState *global_state_p) {
-<<<<<<< HEAD
 	auto &global_state = global_state_p->Cast<ArrowScanGlobalState>();
-	auto current_chunk = make_unique<ArrowArrayWrapper>();
-	auto result = make_unique<ArrowScanLocalState>(std::move(current_chunk));
-=======
-	auto &global_state = (ArrowScanGlobalState &)*global_state_p;
 	auto current_chunk = make_uniq<ArrowArrayWrapper>();
 	auto result = make_uniq<ArrowScanLocalState>(std::move(current_chunk));
->>>>>>> d84e329b
 	result->column_ids = input.column_ids;
 	result->filters = input.filters;
 	if (input.CanRemoveFilterColumns()) {

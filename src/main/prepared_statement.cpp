#include "duckdb/main/prepared_statement.hpp"
#include "duckdb/common/exception.hpp"
#include "duckdb/main/client_context.hpp"
#include "duckdb/main/prepared_statement_data.hpp"

using namespace duckdb;
using namespace std;

PreparedStatement::PreparedStatement(ClientContext *context, string name, string query, PreparedStatementData &data,
<<<<<<< HEAD
                                     index_t n_param)
=======
                                     idx_t n_param)
>>>>>>> 9381a869
    : context(context), name(name), query(query), success(true), is_invalidated(false), n_param(n_param) {
	this->type = data.statement_type;
	this->types = data.sql_types;
	this->names = data.names;
}

PreparedStatement::PreparedStatement(string error)
    : context(nullptr), success(false), error(error), is_invalidated(false) {
}

PreparedStatement::~PreparedStatement() {
	if (!is_invalidated && success) {
		assert(context);
		context->RemovePreparedStatement(this);
	}
}

unique_ptr<QueryResult> PreparedStatement::Execute(vector<Value> &values, bool allow_stream_result) {
	if (!success) {
		return make_unique<MaterializedQueryResult>("Attempting to execute an unsuccessfully prepared statement!");
	}
	if (is_invalidated) {
		return make_unique<MaterializedQueryResult>(
		    "Cannot execute prepared statement: underlying database or connection has been destroyed");
	}
	assert(context);
	return context->Execute(name, values, allow_stream_result, query);
}<|MERGE_RESOLUTION|>--- conflicted
+++ resolved
@@ -7,11 +7,7 @@
 using namespace std;
 
 PreparedStatement::PreparedStatement(ClientContext *context, string name, string query, PreparedStatementData &data,
-<<<<<<< HEAD
-                                     index_t n_param)
-=======
                                      idx_t n_param)
->>>>>>> 9381a869
     : context(context), name(name), query(query), success(true), is_invalidated(false), n_param(n_param) {
 	this->type = data.statement_type;
 	this->types = data.sql_types;

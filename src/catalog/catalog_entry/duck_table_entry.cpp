#include "duckdb/catalog/catalog_entry/duck_table_entry.hpp"
#include "duckdb/planner/binder.hpp"
#include "duckdb/planner/constraints/bound_check_constraint.hpp"
#include "duckdb/planner/constraints/bound_foreign_key_constraint.hpp"
#include "duckdb/planner/constraints/bound_not_null_constraint.hpp"
#include "duckdb/planner/constraints/bound_unique_constraint.hpp"
#include "duckdb/planner/expression/bound_reference_expression.hpp"
#include "duckdb/planner/expression_binder/alter_binder.hpp"
#include "duckdb/planner/filter/null_filter.hpp"
#include "duckdb/planner/parsed_data/bound_create_table_info.hpp"
#include "duckdb/planner/table_filter.hpp"
#include "duckdb/storage/storage_manager.hpp"
#include "duckdb/common/index_map.hpp"
#include "duckdb/execution/index/art/art.hpp"
#include "duckdb/parser/parsed_expression_iterator.hpp"
#include "duckdb/parser/constraints/list.hpp"
#include "duckdb/function/table/table_scan.hpp"
#include "duckdb/storage/table_storage_info.hpp"
#include "duckdb/planner/operator/logical_get.hpp"
#include "duckdb/planner/operator/logical_projection.hpp"
#include "duckdb/planner/operator/logical_update.hpp"

namespace duckdb {

void AddDataTableIndex(DataTable &storage, const ColumnList &columns, const vector<PhysicalIndex> &keys,
                       IndexConstraintType constraint_type, BlockPointer index_block = BlockPointer()) {
	// fetch types and create expressions for the index from the columns
	vector<column_t> column_ids;
	vector<unique_ptr<Expression>> unbound_expressions;
	vector<unique_ptr<Expression>> bound_expressions;
	idx_t key_nr = 0;
	column_ids.reserve(keys.size());
	for (auto &physical_key : keys) {
		auto &column = columns.GetColumn(physical_key);
		D_ASSERT(!column.Generated());
		unbound_expressions.push_back(
		    make_uniq<BoundColumnRefExpression>(column.Name(), column.Type(), ColumnBinding(0, column_ids.size())));

		bound_expressions.push_back(make_uniq<BoundReferenceExpression>(column.Type(), key_nr++));
		column_ids.push_back(column.StorageOid());
	}
	unique_ptr<ART> art;
	// create an adaptive radix tree around the expressions
	if (index_block.IsValid()) {
		art = make_uniq<ART>(column_ids, TableIOManager::Get(storage), std::move(unbound_expressions), constraint_type,
<<<<<<< HEAD
		                     storage.db, index_block);
=======
		                     storage.db, nullptr, index_block->block_id, index_block->offset);
>>>>>>> fd683b9f
	} else {
		art = make_uniq<ART>(column_ids, TableIOManager::Get(storage), std::move(unbound_expressions), constraint_type,
		                     storage.db);
		if (!storage.IsRoot()) {
			throw TransactionException("Transaction conflict: cannot add an index to a table that has been altered!");
		}
	}
	storage.info->indexes.AddIndex(std::move(art));
}

void AddDataTableIndex(DataTable &storage, const ColumnList &columns, vector<LogicalIndex> &keys,
                       IndexConstraintType constraint_type, BlockPointer index_block = BlockPointer()) {
	vector<PhysicalIndex> new_keys;
	new_keys.reserve(keys.size());
	for (auto &logical_key : keys) {
		new_keys.push_back(columns.LogicalToPhysical(logical_key));
	}
	AddDataTableIndex(storage, columns, new_keys, constraint_type, index_block);
}

DuckTableEntry::DuckTableEntry(Catalog &catalog, SchemaCatalogEntry &schema, BoundCreateTableInfo &info,
                               std::shared_ptr<DataTable> inherited_storage)
    : TableCatalogEntry(catalog, schema, info.Base()), storage(std::move(inherited_storage)),
      bound_constraints(std::move(info.bound_constraints)),
      column_dependency_manager(std::move(info.column_dependency_manager)) {
	if (!storage) {
		// create the physical storage
		vector<ColumnDefinition> storage_columns;
		for (auto &col_def : columns.Physical()) {
			storage_columns.push_back(col_def.Copy());
		}
		storage = make_shared<DataTable>(catalog.GetAttached(), StorageManager::Get(catalog).GetTableIOManager(&info),
		                                 schema.name, name, std::move(storage_columns), std::move(info.data));

		// create the unique indexes for the UNIQUE and PRIMARY KEY and FOREIGN KEY constraints
		idx_t indexes_idx = 0;
		for (idx_t i = 0; i < bound_constraints.size(); i++) {
			auto &constraint = bound_constraints[i];
			if (constraint->type == ConstraintType::UNIQUE) {
				// unique constraint: create a unique index
				auto &unique = constraint->Cast<BoundUniqueConstraint>();
				IndexConstraintType constraint_type = IndexConstraintType::UNIQUE;
				if (unique.is_primary_key) {
					constraint_type = IndexConstraintType::PRIMARY;
				}
				if (info.indexes.empty()) {
					AddDataTableIndex(*storage, columns, unique.keys, constraint_type);
				} else {
					AddDataTableIndex(*storage, columns, unique.keys, constraint_type, info.indexes[indexes_idx++]);
				}
			} else if (constraint->type == ConstraintType::FOREIGN_KEY) {
				// foreign key constraint: create a foreign key index
				auto &bfk = constraint->Cast<BoundForeignKeyConstraint>();
				if (bfk.info.type == ForeignKeyType::FK_TYPE_FOREIGN_KEY_TABLE ||
				    bfk.info.type == ForeignKeyType::FK_TYPE_SELF_REFERENCE_TABLE) {
					if (info.indexes.empty()) {
						AddDataTableIndex(*storage, columns, bfk.info.fk_keys, IndexConstraintType::FOREIGN);
					} else {
						AddDataTableIndex(*storage, columns, bfk.info.fk_keys, IndexConstraintType::FOREIGN,
						                  info.indexes[indexes_idx++]);
					}
				}
			}
		}
	}
}

unique_ptr<BaseStatistics> DuckTableEntry::GetStatistics(ClientContext &context, column_t column_id) {
	if (column_id == COLUMN_IDENTIFIER_ROW_ID) {
		return nullptr;
	}
	auto &column = columns.GetColumn(LogicalIndex(column_id));
	if (column.Generated()) {
		return nullptr;
	}
	return storage->GetStatistics(context, column.StorageOid());
}

unique_ptr<CatalogEntry> DuckTableEntry::AlterEntry(ClientContext &context, AlterInfo &info) {
	D_ASSERT(!internal);
	if (info.type != AlterType::ALTER_TABLE) {
		throw CatalogException("Can only modify table with ALTER TABLE statement");
	}
	auto &table_info = info.Cast<AlterTableInfo>();
	switch (table_info.alter_table_type) {
	case AlterTableType::RENAME_COLUMN: {
		auto &rename_info = table_info.Cast<RenameColumnInfo>();
		return RenameColumn(context, rename_info);
	}
	case AlterTableType::RENAME_TABLE: {
		auto &rename_info = table_info.Cast<RenameTableInfo>();
		auto copied_table = Copy(context);
		copied_table->name = rename_info.new_table_name;
		storage->info->table = rename_info.new_table_name;
		return copied_table;
	}
	case AlterTableType::ADD_COLUMN: {
		auto &add_info = table_info.Cast<AddColumnInfo>();
		return AddColumn(context, add_info);
	}
	case AlterTableType::REMOVE_COLUMN: {
		auto &remove_info = table_info.Cast<RemoveColumnInfo>();
		return RemoveColumn(context, remove_info);
	}
	case AlterTableType::SET_DEFAULT: {
		auto &set_default_info = table_info.Cast<SetDefaultInfo>();
		return SetDefault(context, set_default_info);
	}
	case AlterTableType::ALTER_COLUMN_TYPE: {
		auto &change_type_info = table_info.Cast<ChangeColumnTypeInfo>();
		return ChangeColumnType(context, change_type_info);
	}
	case AlterTableType::FOREIGN_KEY_CONSTRAINT: {
		auto &foreign_key_constraint_info = table_info.Cast<AlterForeignKeyInfo>();
		if (foreign_key_constraint_info.type == AlterForeignKeyType::AFT_ADD) {
			return AddForeignKeyConstraint(context, foreign_key_constraint_info);
		} else {
			return DropForeignKeyConstraint(context, foreign_key_constraint_info);
		}
	}
	case AlterTableType::SET_NOT_NULL: {
		auto &set_not_null_info = table_info.Cast<SetNotNullInfo>();
		return SetNotNull(context, set_not_null_info);
	}
	case AlterTableType::DROP_NOT_NULL: {
		auto &drop_not_null_info = table_info.Cast<DropNotNullInfo>();
		return DropNotNull(context, drop_not_null_info);
	}
	default:
		throw InternalException("Unrecognized alter table type!");
	}
}

void DuckTableEntry::UndoAlter(ClientContext &context, AlterInfo &info) {
	D_ASSERT(!internal);
	D_ASSERT(info.type == AlterType::ALTER_TABLE);
	auto &table_info = info.Cast<AlterTableInfo>();
	switch (table_info.alter_table_type) {
	case AlterTableType::RENAME_TABLE: {
		storage->info->table = this->name;
		break;
	default:
		break;
	}
	}
}

static void RenameExpression(ParsedExpression &expr, RenameColumnInfo &info) {
	if (expr.type == ExpressionType::COLUMN_REF) {
		auto &colref = expr.Cast<ColumnRefExpression>();
		if (colref.column_names.back() == info.old_name) {
			colref.column_names.back() = info.new_name;
		}
	}
	ParsedExpressionIterator::EnumerateChildren(
	    expr, [&](const ParsedExpression &child) { RenameExpression((ParsedExpression &)child, info); });
}

unique_ptr<CatalogEntry> DuckTableEntry::RenameColumn(ClientContext &context, RenameColumnInfo &info) {
	auto rename_idx = GetColumnIndex(info.old_name);
	if (rename_idx.index == COLUMN_IDENTIFIER_ROW_ID) {
		throw CatalogException("Cannot rename rowid column");
	}
	auto create_info = make_uniq<CreateTableInfo>(schema, name);
	create_info->temporary = temporary;
	for (auto &col : columns.Logical()) {
		auto copy = col.Copy();
		if (rename_idx == col.Logical()) {
			copy.SetName(info.new_name);
		}
		if (col.Generated() && column_dependency_manager.IsDependencyOf(col.Logical(), rename_idx)) {
			RenameExpression(copy.GeneratedExpressionMutable(), info);
		}
		create_info->columns.AddColumn(std::move(copy));
	}
	for (idx_t c_idx = 0; c_idx < constraints.size(); c_idx++) {
		auto copy = constraints[c_idx]->Copy();
		switch (copy->type) {
		case ConstraintType::NOT_NULL:
			// NOT NULL constraint: no adjustments necessary
			break;
		case ConstraintType::CHECK: {
			// CHECK constraint: need to rename column references that refer to the renamed column
			auto &check = copy->Cast<CheckConstraint>();
			RenameExpression(*check.expression, info);
			break;
		}
		case ConstraintType::UNIQUE: {
			// UNIQUE constraint: possibly need to rename columns
			auto &unique = copy->Cast<UniqueConstraint>();
			for (idx_t i = 0; i < unique.columns.size(); i++) {
				if (unique.columns[i] == info.old_name) {
					unique.columns[i] = info.new_name;
				}
			}
			break;
		}
		case ConstraintType::FOREIGN_KEY: {
			// FOREIGN KEY constraint: possibly need to rename columns
			auto &fk = copy->Cast<ForeignKeyConstraint>();
			vector<string> columns = fk.pk_columns;
			if (fk.info.type == ForeignKeyType::FK_TYPE_FOREIGN_KEY_TABLE) {
				columns = fk.fk_columns;
			} else if (fk.info.type == ForeignKeyType::FK_TYPE_SELF_REFERENCE_TABLE) {
				for (idx_t i = 0; i < fk.fk_columns.size(); i++) {
					columns.push_back(fk.fk_columns[i]);
				}
			}
			for (idx_t i = 0; i < columns.size(); i++) {
				if (columns[i] == info.old_name) {
					throw CatalogException(
					    "Cannot rename column \"%s\" because this is involved in the foreign key constraint",
					    info.old_name);
				}
			}
			break;
		}
		default:
			throw InternalException("Unsupported constraint for entry!");
		}
		create_info->constraints.push_back(std::move(copy));
	}
	auto binder = Binder::CreateBinder(context);
	auto bound_create_info = binder->BindCreateTableInfo(std::move(create_info));
	return make_uniq<DuckTableEntry>(catalog, schema, *bound_create_info, storage);
}

unique_ptr<CatalogEntry> DuckTableEntry::AddColumn(ClientContext &context, AddColumnInfo &info) {
	auto col_name = info.new_column.GetName();

	// We're checking for the opposite condition (ADD COLUMN IF _NOT_ EXISTS ...).
	if (info.if_column_not_exists && ColumnExists(col_name)) {
		return nullptr;
	}

	auto create_info = make_uniq<CreateTableInfo>(schema, name);
	create_info->temporary = temporary;

	for (auto &col : columns.Logical()) {
		create_info->columns.AddColumn(col.Copy());
	}
	for (auto &constraint : constraints) {
		create_info->constraints.push_back(constraint->Copy());
	}
	Binder::BindLogicalType(context, info.new_column.TypeMutable(), &catalog, schema.name);
	info.new_column.SetOid(columns.LogicalColumnCount());
	info.new_column.SetStorageOid(columns.PhysicalColumnCount());
	auto col = info.new_column.Copy();

	create_info->columns.AddColumn(std::move(col));

	auto binder = Binder::CreateBinder(context);
	auto bound_create_info = binder->BindCreateTableInfo(std::move(create_info));
	auto new_storage =
	    make_shared<DataTable>(context, *storage, info.new_column, *bound_create_info->bound_defaults.back());
	return make_uniq<DuckTableEntry>(catalog, schema, *bound_create_info, new_storage);
}

void DuckTableEntry::UpdateConstraintsOnColumnDrop(const LogicalIndex &removed_index,
                                                   const vector<LogicalIndex> &adjusted_indices,
                                                   const RemoveColumnInfo &info, CreateTableInfo &create_info,
                                                   bool is_generated) {
	// handle constraints for the new table
	D_ASSERT(constraints.size() == bound_constraints.size());

	for (idx_t constr_idx = 0; constr_idx < constraints.size(); constr_idx++) {
		auto &constraint = constraints[constr_idx];
		auto &bound_constraint = bound_constraints[constr_idx];
		switch (constraint->type) {
		case ConstraintType::NOT_NULL: {
			auto &not_null_constraint = bound_constraint->Cast<BoundNotNullConstraint>();
			auto not_null_index = columns.PhysicalToLogical(not_null_constraint.index);
			if (not_null_index != removed_index) {
				// the constraint is not about this column: we need to copy it
				// we might need to shift the index back by one though, to account for the removed column
				auto new_index = adjusted_indices[not_null_index.index];
				create_info.constraints.push_back(make_uniq<NotNullConstraint>(new_index));
			}
			break;
		}
		case ConstraintType::CHECK: {
			// Generated columns can not be part of an index
			// CHECK constraint
			auto &bound_check = bound_constraint->Cast<BoundCheckConstraint>();
			// check if the removed column is part of the check constraint
			if (is_generated) {
				// generated columns can not be referenced by constraints, we can just add the constraint back
				create_info.constraints.push_back(constraint->Copy());
				break;
			}
			auto physical_index = columns.LogicalToPhysical(removed_index);
			if (bound_check.bound_columns.find(physical_index) != bound_check.bound_columns.end()) {
				if (bound_check.bound_columns.size() > 1) {
					// CHECK constraint that concerns mult
					throw CatalogException(
					    "Cannot drop column \"%s\" because there is a CHECK constraint that depends on it",
					    info.removed_column);
				} else {
					// CHECK constraint that ONLY concerns this column, strip the constraint
				}
			} else {
				// check constraint does not concern the removed column: simply re-add it
				create_info.constraints.push_back(constraint->Copy());
			}
			break;
		}
		case ConstraintType::UNIQUE: {
			auto copy = constraint->Copy();
			auto &unique = copy->Cast<UniqueConstraint>();
			if (unique.index.index != DConstants::INVALID_INDEX) {
				if (unique.index == removed_index) {
					throw CatalogException(
					    "Cannot drop column \"%s\" because there is a UNIQUE constraint that depends on it",
					    info.removed_column);
				}
				unique.index = adjusted_indices[unique.index.index];
			}
			create_info.constraints.push_back(std::move(copy));
			break;
		}
		case ConstraintType::FOREIGN_KEY: {
			auto copy = constraint->Copy();
			auto &fk = copy->Cast<ForeignKeyConstraint>();
			vector<string> columns = fk.pk_columns;
			if (fk.info.type == ForeignKeyType::FK_TYPE_FOREIGN_KEY_TABLE) {
				columns = fk.fk_columns;
			} else if (fk.info.type == ForeignKeyType::FK_TYPE_SELF_REFERENCE_TABLE) {
				for (idx_t i = 0; i < fk.fk_columns.size(); i++) {
					columns.push_back(fk.fk_columns[i]);
				}
			}
			for (idx_t i = 0; i < columns.size(); i++) {
				if (columns[i] == info.removed_column) {
					throw CatalogException(
					    "Cannot drop column \"%s\" because there is a FOREIGN KEY constraint that depends on it",
					    info.removed_column);
				}
			}
			create_info.constraints.push_back(std::move(copy));
			break;
		}
		default:
			throw InternalException("Unsupported constraint for entry!");
		}
	}
}

unique_ptr<CatalogEntry> DuckTableEntry::RemoveColumn(ClientContext &context, RemoveColumnInfo &info) {
	auto removed_index = GetColumnIndex(info.removed_column, info.if_column_exists);
	if (!removed_index.IsValid()) {
		if (!info.if_column_exists) {
			throw CatalogException("Cannot drop column: rowid column cannot be dropped");
		}
		return nullptr;
	}

	auto create_info = make_uniq<CreateTableInfo>(schema, name);
	create_info->temporary = temporary;

	logical_index_set_t removed_columns;
	if (column_dependency_manager.HasDependents(removed_index)) {
		removed_columns = column_dependency_manager.GetDependents(removed_index);
	}
	if (!removed_columns.empty() && !info.cascade) {
		throw CatalogException("Cannot drop column: column is a dependency of 1 or more generated column(s)");
	}
	bool dropped_column_is_generated = false;
	for (auto &col : columns.Logical()) {
		if (col.Logical() == removed_index || removed_columns.count(col.Logical())) {
			if (col.Generated()) {
				dropped_column_is_generated = true;
			}
			continue;
		}
		create_info->columns.AddColumn(col.Copy());
	}
	if (create_info->columns.empty()) {
		throw CatalogException("Cannot drop column: table only has one column remaining!");
	}
	auto adjusted_indices = column_dependency_manager.RemoveColumn(removed_index, columns.LogicalColumnCount());

	UpdateConstraintsOnColumnDrop(removed_index, adjusted_indices, info, *create_info, dropped_column_is_generated);

	auto binder = Binder::CreateBinder(context);
	auto bound_create_info = binder->BindCreateTableInfo(std::move(create_info));
	if (columns.GetColumn(LogicalIndex(removed_index)).Generated()) {
		return make_uniq<DuckTableEntry>(catalog, schema, *bound_create_info, storage);
	}
	auto new_storage =
	    make_shared<DataTable>(context, *storage, columns.LogicalToPhysical(LogicalIndex(removed_index)).index);
	return make_uniq<DuckTableEntry>(catalog, schema, *bound_create_info, new_storage);
}

unique_ptr<CatalogEntry> DuckTableEntry::SetDefault(ClientContext &context, SetDefaultInfo &info) {
	auto create_info = make_uniq<CreateTableInfo>(schema, name);
	auto default_idx = GetColumnIndex(info.column_name);
	if (default_idx.index == COLUMN_IDENTIFIER_ROW_ID) {
		throw CatalogException("Cannot SET DEFAULT for rowid column");
	}

	// Copy all the columns, changing the value of the one that was specified by 'column_name'
	for (auto &col : columns.Logical()) {
		auto copy = col.Copy();
		if (default_idx == col.Logical()) {
			// set the default value of this column
			if (copy.Generated()) {
				throw BinderException("Cannot SET DEFAULT for generated column \"%s\"", col.Name());
			}
			copy.SetDefaultValue(info.expression ? info.expression->Copy() : nullptr);
		}
		create_info->columns.AddColumn(std::move(copy));
	}
	// Copy all the constraints
	for (idx_t i = 0; i < constraints.size(); i++) {
		auto constraint = constraints[i]->Copy();
		create_info->constraints.push_back(std::move(constraint));
	}

	auto binder = Binder::CreateBinder(context);
	auto bound_create_info = binder->BindCreateTableInfo(std::move(create_info));
	return make_uniq<DuckTableEntry>(catalog, schema, *bound_create_info, storage);
}

unique_ptr<CatalogEntry> DuckTableEntry::SetNotNull(ClientContext &context, SetNotNullInfo &info) {

	auto create_info = make_uniq<CreateTableInfo>(schema, name);
	create_info->columns = columns.Copy();

	auto not_null_idx = GetColumnIndex(info.column_name);
	if (columns.GetColumn(LogicalIndex(not_null_idx)).Generated()) {
		throw BinderException("Unsupported constraint for generated column!");
	}
	bool has_not_null = false;
	for (idx_t i = 0; i < constraints.size(); i++) {
		auto constraint = constraints[i]->Copy();
		if (constraint->type == ConstraintType::NOT_NULL) {
			auto &not_null = constraint->Cast<NotNullConstraint>();
			if (not_null.index == not_null_idx) {
				has_not_null = true;
			}
		}
		create_info->constraints.push_back(std::move(constraint));
	}
	if (!has_not_null) {
		create_info->constraints.push_back(make_uniq<NotNullConstraint>(not_null_idx));
	}
	auto binder = Binder::CreateBinder(context);
	auto bound_create_info = binder->BindCreateTableInfo(std::move(create_info));

	// Early return
	if (has_not_null) {
		return make_uniq<DuckTableEntry>(catalog, schema, *bound_create_info, storage);
	}

	// Return with new storage info. Note that we need the bound column index here.
	auto new_storage = make_shared<DataTable>(
	    context, *storage, make_uniq<BoundNotNullConstraint>(columns.LogicalToPhysical(LogicalIndex(not_null_idx))));
	return make_uniq<DuckTableEntry>(catalog, schema, *bound_create_info, new_storage);
}

unique_ptr<CatalogEntry> DuckTableEntry::DropNotNull(ClientContext &context, DropNotNullInfo &info) {
	auto create_info = make_uniq<CreateTableInfo>(schema, name);
	create_info->columns = columns.Copy();

	auto not_null_idx = GetColumnIndex(info.column_name);
	for (idx_t i = 0; i < constraints.size(); i++) {
		auto constraint = constraints[i]->Copy();
		// Skip/drop not_null
		if (constraint->type == ConstraintType::NOT_NULL) {
			auto &not_null = constraint->Cast<NotNullConstraint>();
			if (not_null.index == not_null_idx) {
				continue;
			}
		}
		create_info->constraints.push_back(std::move(constraint));
	}

	auto binder = Binder::CreateBinder(context);
	auto bound_create_info = binder->BindCreateTableInfo(std::move(create_info));
	return make_uniq<DuckTableEntry>(catalog, schema, *bound_create_info, storage);
}

unique_ptr<CatalogEntry> DuckTableEntry::ChangeColumnType(ClientContext &context, ChangeColumnTypeInfo &info) {
	Binder::BindLogicalType(context, info.target_type, &catalog, schema.name);
	auto change_idx = GetColumnIndex(info.column_name);
	auto create_info = make_uniq<CreateTableInfo>(schema, name);
	create_info->temporary = temporary;

	for (auto &col : columns.Logical()) {
		auto copy = col.Copy();
		if (change_idx == col.Logical()) {
			// set the type of this column
			if (copy.Generated()) {
				throw NotImplementedException("Changing types of generated columns is not supported yet");
			}
			copy.SetType(info.target_type);
		}
		// TODO: check if the generated_expression breaks, only delete it if it does
		if (copy.Generated() && column_dependency_manager.IsDependencyOf(col.Logical(), change_idx)) {
			throw BinderException(
			    "This column is referenced by the generated column \"%s\", so its type can not be changed",
			    copy.Name());
		}
		create_info->columns.AddColumn(std::move(copy));
	}

	for (idx_t i = 0; i < constraints.size(); i++) {
		auto constraint = constraints[i]->Copy();
		switch (constraint->type) {
		case ConstraintType::CHECK: {
			auto &bound_check = bound_constraints[i]->Cast<BoundCheckConstraint>();
			auto physical_index = columns.LogicalToPhysical(change_idx);
			if (bound_check.bound_columns.find(physical_index) != bound_check.bound_columns.end()) {
				throw BinderException("Cannot change the type of a column that has a CHECK constraint specified");
			}
			break;
		}
		case ConstraintType::NOT_NULL:
			break;
		case ConstraintType::UNIQUE: {
			auto &bound_unique = bound_constraints[i]->Cast<BoundUniqueConstraint>();
			if (bound_unique.key_set.find(change_idx) != bound_unique.key_set.end()) {
				throw BinderException(
				    "Cannot change the type of a column that has a UNIQUE or PRIMARY KEY constraint specified");
			}
			break;
		}
		case ConstraintType::FOREIGN_KEY: {
			auto &bfk = bound_constraints[i]->Cast<BoundForeignKeyConstraint>();
			auto key_set = bfk.pk_key_set;
			if (bfk.info.type == ForeignKeyType::FK_TYPE_FOREIGN_KEY_TABLE) {
				key_set = bfk.fk_key_set;
			} else if (bfk.info.type == ForeignKeyType::FK_TYPE_SELF_REFERENCE_TABLE) {
				for (idx_t i = 0; i < bfk.info.fk_keys.size(); i++) {
					key_set.insert(bfk.info.fk_keys[i]);
				}
			}
			if (key_set.find(columns.LogicalToPhysical(change_idx)) != key_set.end()) {
				throw BinderException("Cannot change the type of a column that has a FOREIGN KEY constraint specified");
			}
			break;
		}
		default:
			throw InternalException("Unsupported constraint for entry!");
		}
		create_info->constraints.push_back(std::move(constraint));
	}

	auto binder = Binder::CreateBinder(context);
	// bind the specified expression
	vector<LogicalIndex> bound_columns;
	AlterBinder expr_binder(*binder, context, *this, bound_columns, info.target_type);
	auto expression = info.expression->Copy();
	auto bound_expression = expr_binder.Bind(expression);
	auto bound_create_info = binder->BindCreateTableInfo(std::move(create_info));
	vector<column_t> storage_oids;
	for (idx_t i = 0; i < bound_columns.size(); i++) {
		storage_oids.push_back(columns.LogicalToPhysical(bound_columns[i]).index);
	}
	if (storage_oids.empty()) {
		storage_oids.push_back(COLUMN_IDENTIFIER_ROW_ID);
	}

	auto new_storage =
	    make_shared<DataTable>(context, *storage, columns.LogicalToPhysical(LogicalIndex(change_idx)).index,
	                           info.target_type, std::move(storage_oids), *bound_expression);
	auto result = make_uniq<DuckTableEntry>(catalog, schema, *bound_create_info, new_storage);
	return std::move(result);
}

unique_ptr<CatalogEntry> DuckTableEntry::AddForeignKeyConstraint(ClientContext &context, AlterForeignKeyInfo &info) {
	D_ASSERT(info.type == AlterForeignKeyType::AFT_ADD);
	auto create_info = make_uniq<CreateTableInfo>(schema, name);
	create_info->temporary = temporary;

	create_info->columns = columns.Copy();
	for (idx_t i = 0; i < constraints.size(); i++) {
		create_info->constraints.push_back(constraints[i]->Copy());
	}
	ForeignKeyInfo fk_info;
	fk_info.type = ForeignKeyType::FK_TYPE_PRIMARY_KEY_TABLE;
	fk_info.schema = info.schema;
	fk_info.table = info.fk_table;
	fk_info.pk_keys = info.pk_keys;
	fk_info.fk_keys = info.fk_keys;
	create_info->constraints.push_back(
	    make_uniq<ForeignKeyConstraint>(info.pk_columns, info.fk_columns, std::move(fk_info)));

	auto binder = Binder::CreateBinder(context);
	auto bound_create_info = binder->BindCreateTableInfo(std::move(create_info));

	return make_uniq<DuckTableEntry>(catalog, schema, *bound_create_info, storage);
}

unique_ptr<CatalogEntry> DuckTableEntry::DropForeignKeyConstraint(ClientContext &context, AlterForeignKeyInfo &info) {
	D_ASSERT(info.type == AlterForeignKeyType::AFT_DELETE);
	auto create_info = make_uniq<CreateTableInfo>(schema, name);
	create_info->temporary = temporary;

	create_info->columns = columns.Copy();
	for (idx_t i = 0; i < constraints.size(); i++) {
		auto constraint = constraints[i]->Copy();
		if (constraint->type == ConstraintType::FOREIGN_KEY) {
			ForeignKeyConstraint &fk = constraint->Cast<ForeignKeyConstraint>();
			if (fk.info.type == ForeignKeyType::FK_TYPE_PRIMARY_KEY_TABLE && fk.info.table == info.fk_table) {
				continue;
			}
		}
		create_info->constraints.push_back(std::move(constraint));
	}

	auto binder = Binder::CreateBinder(context);
	auto bound_create_info = binder->BindCreateTableInfo(std::move(create_info));

	return make_uniq<DuckTableEntry>(catalog, schema, *bound_create_info, storage);
}

unique_ptr<CatalogEntry> DuckTableEntry::Copy(ClientContext &context) const {
	auto create_info = make_uniq<CreateTableInfo>(schema, name);
	create_info->columns = columns.Copy();

	for (idx_t i = 0; i < constraints.size(); i++) {
		auto constraint = constraints[i]->Copy();
		create_info->constraints.push_back(std::move(constraint));
	}

	auto binder = Binder::CreateBinder(context);
	auto bound_create_info = binder->BindCreateTableInfo(std::move(create_info));
	return make_uniq<DuckTableEntry>(catalog, schema, *bound_create_info, storage);
}

void DuckTableEntry::SetAsRoot() {
	storage->SetAsRoot();
	storage->info->table = name;
}

void DuckTableEntry::CommitAlter(string &column_name) {
	D_ASSERT(!column_name.empty());
	idx_t removed_index = DConstants::INVALID_INDEX;
	for (auto &col : columns.Logical()) {
		if (col.Name() == column_name) {
			// No need to alter storage, removed column is generated column
			if (col.Generated()) {
				return;
			}
			removed_index = col.Oid();
			break;
		}
	}
	D_ASSERT(removed_index != DConstants::INVALID_INDEX);
	storage->CommitDropColumn(columns.LogicalToPhysical(LogicalIndex(removed_index)).index);
}

void DuckTableEntry::CommitDrop() {
	storage->CommitDropTable();
}

DataTable &DuckTableEntry::GetStorage() {
	return *storage;
}

const vector<unique_ptr<BoundConstraint>> &DuckTableEntry::GetBoundConstraints() {
	return bound_constraints;
}

TableFunction DuckTableEntry::GetScanFunction(ClientContext &context, unique_ptr<FunctionData> &bind_data) {
	bind_data = make_uniq<TableScanBindData>(*this);
	return TableScanFunction::GetFunction();
}

vector<ColumnSegmentInfo> DuckTableEntry::GetColumnSegmentInfo() {
	return storage->GetColumnSegmentInfo();
}

TableStorageInfo DuckTableEntry::GetStorageInfo(ClientContext &context) {
	TableStorageInfo result;
	result.cardinality = storage->info->cardinality.load();
	storage->info->indexes.Scan([&](Index &index) {
		IndexInfo info;
		info.is_primary = index.IsPrimary();
		info.is_unique = index.IsUnique() || info.is_primary;
		info.is_foreign = index.IsForeign();
		info.column_set = index.column_id_set;
		result.index_info.push_back(std::move(info));
		return false;
	});
	return result;
}

} // namespace duckdb<|MERGE_RESOLUTION|>--- conflicted
+++ resolved
@@ -43,11 +43,7 @@
 	// create an adaptive radix tree around the expressions
 	if (index_block.IsValid()) {
 		art = make_uniq<ART>(column_ids, TableIOManager::Get(storage), std::move(unbound_expressions), constraint_type,
-<<<<<<< HEAD
-		                     storage.db, index_block);
-=======
-		                     storage.db, nullptr, index_block->block_id, index_block->offset);
->>>>>>> fd683b9f
+		                     storage.db, nullptr, index_block);
 	} else {
 		art = make_uniq<ART>(column_ids, TableIOManager::Get(storage), std::move(unbound_expressions), constraint_type,
 		                     storage.db);

--- conflicted
+++ resolved
@@ -138,53 +138,22 @@
 
 	// Repartition the grouping data
 	if (new_bits != bits) {
-<<<<<<< HEAD
-		const auto hash_col_idx = payload_types.size();
-		grouping_data = make_uniq<RadixPartitionedTupleData>(buffer_manager, grouping_types, new_bits, hash_col_idx);
-=======
 		grouping_data = CreatePartition(new_bits);
->>>>>>> 8102c4dd
 	}
 }
 
 void PartitionGlobalSinkState::SyncLocalPartition(GroupingPartition &local_partition, GroupingAppend &local_append) {
 	// We are done if the local_partition is right sized.
 	auto &local_radix = local_partition->Cast<RadixPartitionedTupleData>();
-<<<<<<< HEAD
-	if (local_radix.GetRadixBits() == grouping_data->GetRadixBits()) {
-=======
 	const auto new_bits = grouping_data->GetRadixBits();
 	if (local_radix.GetRadixBits() == new_bits) {
->>>>>>> 8102c4dd
 		return;
 	}
 
 	// If the local partition is now too small, flush it and reallocate
-<<<<<<< HEAD
-	auto new_partition = grouping_data->CreateShared();
-	auto new_append = make_uniq<PartitionedTupleDataAppendState>();
-	new_partition->InitializeAppendState(*new_append);
-
-	local_partition->FlushAppendState(*local_append);
-	auto &local_groups = local_partition->GetPartitions();
-	for (auto &local_group : local_groups) {
-		TupleDataScanState scanner;
-		local_group->InitializeScan(scanner);
-
-		DataChunk scan_chunk;
-		local_group->InitializeScanChunk(scanner, scan_chunk);
-		for (scan_chunk.Reset(); local_group->Scan(scanner, scan_chunk); scan_chunk.Reset()) {
-			new_partition->Append(*new_append, scan_chunk);
-		}
-	}
-
-	// The append state has stale pointers to the old local partition, so nuke it from orbit.
-	new_partition->FlushAppendState(*new_append);
-=======
 	auto new_partition = CreatePartition(new_bits);
 	local_partition->FlushAppendState(*local_append);
 	local_partition->Repartition(*new_partition);
->>>>>>> 8102c4dd
 
 	local_partition = std::move(new_partition);
 	local_append = make_uniq<PartitionedTupleDataAppendState>();
@@ -196,11 +165,7 @@
 	lock_guard<mutex> guard(lock);
 
 	if (!local_partition) {
-<<<<<<< HEAD
-		local_partition = grouping_data->CreateShared();
-=======
 		local_partition = CreatePartition(grouping_data->GetRadixBits());
->>>>>>> 8102c4dd
 		local_append = make_uniq<PartitionedTupleDataAppendState>();
 		local_partition->InitializeAppendState(*local_append);
 		return;

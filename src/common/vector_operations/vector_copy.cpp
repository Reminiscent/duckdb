//===--------------------------------------------------------------------===//
// copy.cpp
// Description: This file contains the implementation of the different copy
// functions
//===--------------------------------------------------------------------===//

#include "duckdb/common/exception.hpp"
#include "duckdb/common/types/null_value.hpp"
#include "duckdb/common/types/chunk_collection.hpp"

#include "duckdb/common/vector_operations/vector_operations.hpp"

namespace duckdb {

template <class T>
static void TemplatedCopy(const Vector &source, const SelectionVector &sel, Vector &target, idx_t source_offset,
                          idx_t target_offset, idx_t copy_count) {
	auto ldata = FlatVector::GetData<T>(source);
	auto tdata = FlatVector::GetData<T>(target);
	for (idx_t i = 0; i < copy_count; i++) {
		auto source_idx = sel.get_index(source_offset + i);
		tdata[target_offset + i] = ldata[source_idx];
	}
}

void VectorOperations::Copy(const Vector &source, Vector &target, const SelectionVector &sel, idx_t source_count,
                            idx_t source_offset, idx_t target_offset) {
	D_ASSERT(source_offset <= source_count);
	D_ASSERT(target.GetVectorType() == VectorType::FLAT_VECTOR);
	D_ASSERT(source.GetType() == target.GetType());
	switch (source.GetVectorType()) {
	case VectorType::DICTIONARY_VECTOR: {
		// dictionary vector: merge selection vectors
		auto &child = DictionaryVector::Child(source);
		auto &dict_sel = DictionaryVector::SelVector(source);
		// merge the selection vectors and verify the child
		auto new_buffer = dict_sel.Slice(sel, source_count);
		SelectionVector merged_sel(new_buffer);
		VectorOperations::Copy(child, target, merged_sel, source_count, source_offset, target_offset);
		return;
	}
	case VectorType::SEQUENCE_VECTOR: {
		int64_t start, increment;
		Vector seq(source.GetType());
		SequenceVector::GetSequence(source, start, increment);
		VectorOperations::GenerateSequence(seq, source_count, sel, start, increment);
		VectorOperations::Copy(seq, target, sel, source_count, source_offset, target_offset);
		return;
	}
	case VectorType::CONSTANT_VECTOR:
	case VectorType::FLAT_VECTOR:
		break;
	default:
		throw NotImplementedException("FIXME unimplemented vector type for VectorOperations::Copy");
	}

	idx_t copy_count = source_count - source_offset;
	if (copy_count == 0) {
		return;
	}

	// first copy the nullmask
	auto &tmask = FlatVector::Validity(target);
	if (source.GetVectorType() == VectorType::CONSTANT_VECTOR) {
		if (ConstantVector::IsNull(source)) {
			for (idx_t i = 0; i < copy_count; i++) {
				tmask.SetInvalid(target_offset + i);
			}
		}
	} else {
		auto &smask = FlatVector::Validity(source);
		if (smask.IsMaskSet()) {
			for (idx_t i = 0; i < copy_count; i++) {
				auto idx = sel.get_index(source_offset + i);
				tmask.Set(target_offset + i, smask.RowIsValid(idx));
			}
		}
	}

	// now copy over the data
	switch (source.GetType().InternalType()) {
	case PhysicalType::BOOL:
	case PhysicalType::INT8:
		TemplatedCopy<int8_t>(source, sel, target, source_offset, target_offset, copy_count);
		break;
	case PhysicalType::INT16:
		TemplatedCopy<int16_t>(source, sel, target, source_offset, target_offset, copy_count);
		break;
	case PhysicalType::INT32:
		TemplatedCopy<int32_t>(source, sel, target, source_offset, target_offset, copy_count);
		break;
	case PhysicalType::HASH:
	case PhysicalType::INT64:
		TemplatedCopy<int64_t>(source, sel, target, source_offset, target_offset, copy_count);
		break;
	case PhysicalType::UINT8:
		TemplatedCopy<uint8_t>(source, sel, target, source_offset, target_offset, copy_count);
		break;
	case PhysicalType::UINT16:
		TemplatedCopy<uint16_t>(source, sel, target, source_offset, target_offset, copy_count);
		break;
	case PhysicalType::UINT32:
		TemplatedCopy<uint32_t>(source, sel, target, source_offset, target_offset, copy_count);
		break;
	case PhysicalType::UINT64:
		TemplatedCopy<uint64_t>(source, sel, target, source_offset, target_offset, copy_count);
		break;
	case PhysicalType::INT128:
		TemplatedCopy<hugeint_t>(source, sel, target, source_offset, target_offset, copy_count);
		break;
	case PhysicalType::POINTER:
		TemplatedCopy<uintptr_t>(source, sel, target, source_offset, target_offset, copy_count);
		break;
	case PhysicalType::FLOAT:
		TemplatedCopy<float>(source, sel, target, source_offset, target_offset, copy_count);
		break;
	case PhysicalType::DOUBLE:
		TemplatedCopy<double>(source, sel, target, source_offset, target_offset, copy_count);
		break;
	case PhysicalType::INTERVAL:
		TemplatedCopy<interval_t>(source, sel, target, source_offset, target_offset, copy_count);
		break;
	case PhysicalType::VARCHAR: {
		auto ldata = FlatVector::GetData<string_t>(source);
		auto tdata = FlatVector::GetData<string_t>(target);
		auto &tmask = FlatVector::Validity(target);
		for (idx_t i = 0; i < copy_count; i++) {
			auto source_idx = sel.get_index(source_offset + i);
			auto target_idx = target_offset + i;
			if (tmask.RowIsValid(target_idx)) {
				tdata[target_idx] = StringVector::AddStringOrBlob(target, ldata[source_idx]);
			}
		}
		break;
	}
	case PhysicalType::STRUCT: {
		if (StructVector::HasEntries(target)) {
			// target already has entries: append to them
			auto &source_children = StructVector::GetEntries(source);
			auto &target_children = StructVector::GetEntries(target);
			D_ASSERT(source_children.size() == target_children.size());
			for (idx_t i = 0; i < source_children.size(); i++) {
				D_ASSERT(target_children[i].first == target_children[i].first);
				VectorOperations::Copy(*source_children[i].second, *target_children[i].second, sel, source_count,
				                       source_offset, target_offset);
			}
		} else {
			D_ASSERT(target_offset == 0);
			// target has no entries: create new entries for the target
			auto &source_children = StructVector::GetEntries(source);
			for (auto &child : source_children) {
				auto child_copy = make_unique<Vector>(child.second->GetType());

				VectorOperations::Copy(*child.second, *child_copy, sel, source_count, source_offset, target_offset);
				StructVector::AddEntry(target, child.first, move(child_copy));
			}
		}
		break;
	}
	case PhysicalType::LIST: {
		D_ASSERT(target.GetType().InternalType() == PhysicalType::LIST);
		if (ListVector::HasEntry(source)) {
			//! if the source has list offsets, we need to append them to the target
			if (!ListVector::HasEntry(target)) {
				auto target_child = make_unique<Vector>(target.GetType().child_types()[0].second);
				ListVector::SetEntry(target, move(target_child));
			}
			auto &source_child = ListVector::GetEntry(source);
			auto source_child_size = ListVector::GetListSize(source);

			idx_t old_target_child_len = ListVector::GetListSize(target);

			//! append to list itself
			ListVector::Append(target, source_child, source_child_size);

			//! now write the list offsets
			auto ldata = FlatVector::GetData<list_entry_t>(source);
			auto tdata = FlatVector::GetData<list_entry_t>(target);
			for (idx_t i = 0; i < copy_count; i++) {
				auto source_idx = sel.get_index(source_offset + i);
				auto &source_entry = ldata[source_idx];
				auto &target_entry = tdata[target_offset + i];

				target_entry.length = source_entry.length;
				target_entry.offset = old_target_child_len + source_entry.offset;
			}
		}
		break;
	}
	default:
		throw NotImplementedException("Unimplemented type '%s' for copy!",
		                              TypeIdToString(source.GetType().InternalType()));
	}
}

void VectorOperations::Copy(const Vector &source, Vector &target, idx_t source_count, idx_t source_offset,
                            idx_t target_offset) {
	switch (source.GetVectorType()) {
	case VectorType::DICTIONARY_VECTOR: {
		// dictionary: continue into child with selection vector
		auto &child = DictionaryVector::Child(source);
		auto &dict_sel = DictionaryVector::SelVector(source);
		VectorOperations::Copy(child, target, dict_sel, source_count, source_offset, target_offset);
		break;
	}
	case VectorType::CONSTANT_VECTOR:
		VectorOperations::Copy(source, target, ConstantVector::ZERO_SELECTION_VECTOR, source_count, source_offset,
		                       target_offset);
		break;
<<<<<<< HEAD
	default:
		source.Normalify(source_count);
		if (target_offset + source_count - source_offset > STANDARD_VECTOR_SIZE) {
			idx_t sel_vec_size = target_offset + source_count - source_offset;
			SelectionVector selection_vector(sel_vec_size);
			for (size_t i = 0; i < sel_vec_size; i++) {
				selection_vector.set_index(i, i);
			}
			VectorOperations::Copy(source, target, selection_vector, source_count, source_offset, target_offset);
		} else {
			VectorOperations::Copy(source, target, FlatVector::INCREMENTAL_SELECTION_VECTOR, source_count,
			                       source_offset, target_offset);
		}
=======
	case VectorType::FLAT_VECTOR:
		VectorOperations::Copy(source, target, FlatVector::INCREMENTAL_SELECTION_VECTOR, source_count, source_offset,
		                       target_offset);
>>>>>>> 497c6deb
		break;
	case VectorType::SEQUENCE_VECTOR: {
		int64_t start, increment;
		SequenceVector::GetSequence(source, start, increment);
		Vector flattened(source.GetType());
		VectorOperations::GenerateSequence(flattened, source_count, start, increment);

		VectorOperations::Copy(flattened, target, FlatVector::INCREMENTAL_SELECTION_VECTOR, source_count, source_offset,
		                       target_offset);
		break;
	}
	default:
		throw NotImplementedException("FIXME: unimplemented vector type for VectorOperations::Copy");
	}
}

} // namespace duckdb<|MERGE_RESOLUTION|>--- conflicted
+++ resolved
@@ -123,7 +123,6 @@
 	case PhysicalType::VARCHAR: {
 		auto ldata = FlatVector::GetData<string_t>(source);
 		auto tdata = FlatVector::GetData<string_t>(target);
-		auto &tmask = FlatVector::Validity(target);
 		for (idx_t i = 0; i < copy_count; i++) {
 			auto source_idx = sel.get_index(source_offset + i);
 			auto target_idx = target_offset + i;
@@ -207,9 +206,7 @@
 		VectorOperations::Copy(source, target, ConstantVector::ZERO_SELECTION_VECTOR, source_count, source_offset,
 		                       target_offset);
 		break;
-<<<<<<< HEAD
-	default:
-		source.Normalify(source_count);
+	case VectorType::FLAT_VECTOR:
 		if (target_offset + source_count - source_offset > STANDARD_VECTOR_SIZE) {
 			idx_t sel_vec_size = target_offset + source_count - source_offset;
 			SelectionVector selection_vector(sel_vec_size);
@@ -221,11 +218,6 @@
 			VectorOperations::Copy(source, target, FlatVector::INCREMENTAL_SELECTION_VECTOR, source_count,
 			                       source_offset, target_offset);
 		}
-=======
-	case VectorType::FLAT_VECTOR:
-		VectorOperations::Copy(source, target, FlatVector::INCREMENTAL_SELECTION_VECTOR, source_count, source_offset,
-		                       target_offset);
->>>>>>> 497c6deb
 		break;
 	case VectorType::SEQUENCE_VECTOR: {
 		int64_t start, increment;

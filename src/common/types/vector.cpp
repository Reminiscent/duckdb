#include "duckdb/common/types/vector.hpp"

#include "duckdb/common/algorithm.hpp"
#include "duckdb/common/assert.hpp"
#include "duckdb/common/exception.hpp"
#include "duckdb/common/pair.hpp"
#include "duckdb/common/printer.hpp"
#include "duckdb/common/serializer.hpp"
#include "duckdb/common/to_string.hpp"
#include "duckdb/common/types/chunk_collection.hpp"
#include "duckdb/common/types/null_value.hpp"
#include "duckdb/common/types/sel_cache.hpp"
#include "duckdb/common/vector_operations/vector_operations.hpp"
#include "duckdb/storage/buffer/buffer_handle.hpp"

#include <cstring> // strlen() on Solaris

namespace duckdb {

Vector::Vector(const LogicalType &type, bool create_data, bool zero_data) : data(nullptr) {
	buffer = make_buffer<VectorBuffer>(VectorType::FLAT_VECTOR, type);
	if (create_data) {
		Initialize(type, zero_data);
	}
}

Vector::Vector(const LogicalType &type) : Vector(type, true, false) {
}

Vector::Vector(const LogicalType &type, data_ptr_t dataptr) : data(dataptr) {
	buffer = make_buffer<VectorBuffer>(VectorType::FLAT_VECTOR, type);
	if (dataptr && type.id() == LogicalTypeId::INVALID) {
		throw InvalidTypeException(type, "Cannot create a vector of type INVALID!");
	}
}

Vector::Vector(const Value &value) {
	buffer = make_buffer<VectorBuffer>(VectorType::CONSTANT_VECTOR);
	Reference(value);
}

Vector::Vector() : data(nullptr) {
	buffer = make_buffer<VectorBuffer>(VectorType::FLAT_VECTOR, LogicalTypeId::INVALID);
}

Vector::Vector(Vector &&other) noexcept
<<<<<<< HEAD
    : vector_type(other.vector_type), type(move(other.type)), data(other.data), validity(move(other.validity)),
      buffer(move(other.buffer)), auxiliary(move(other.auxiliary)) {
=======
    : data(other.data), nullmask(other.nullmask), buffer(move(other.buffer)), auxiliary(move(other.auxiliary)) {
>>>>>>> 8b674d17
}

void Vector::Reference(const Value &value) {
	buffer = VectorBuffer::CreateConstantVector(VectorType::CONSTANT_VECTOR, value.type());
	auxiliary.reset();
	data = buffer->GetData();
	SetValue(0, value);
}

void Vector::Reference(Vector &other) {
	buffer = other.buffer;
	auxiliary = other.auxiliary;
	data = other.data;
<<<<<<< HEAD
	type = other.type;
	validity = other.validity;
=======
	nullmask = other.nullmask;
>>>>>>> 8b674d17
}

void Vector::Slice(Vector &other, idx_t offset) {
	if (other.GetVectorType() == VectorType::CONSTANT_VECTOR) {
		Reference(other);
		return;
	}
<<<<<<< HEAD
	D_ASSERT(vector_type == VectorType::FLAT_VECTOR);
	D_ASSERT(other.vector_type == VectorType::FLAT_VECTOR);
=======
	D_ASSERT(other.GetVectorType() == VectorType::FLAT_VECTOR);
>>>>>>> 8b674d17

	// create a reference to the other vector
	Reference(other);
	if (offset > 0) {
<<<<<<< HEAD
		data = data + GetTypeIdSize(type.InternalType()) * offset;
		validity.Slice(other.validity, offset);
=======
		data = data + GetTypeIdSize(other.GetType().InternalType()) * offset;
		nullmask >>= offset;
>>>>>>> 8b674d17
	}
}

void Vector::Slice(Vector &other, const SelectionVector &sel, idx_t count) {
	Reference(other);
	Slice(sel, count);
}

void Vector::Slice(const SelectionVector &sel, idx_t count) {
	if (GetVectorType() == VectorType::CONSTANT_VECTOR) {
		// dictionary on a constant is just a constant
		return;
	}
	if (GetVectorType() == VectorType::DICTIONARY_VECTOR) {
		// already a dictionary, slice the current dictionary
		auto &current_sel = DictionaryVector::SelVector(*this);
		auto sliced_dictionary = current_sel.Slice(sel, count);
		buffer = make_buffer<DictionaryBuffer>(move(sliced_dictionary), GetType(), GetVectorType());
		return;
	}
	auto child_ref = make_buffer<VectorChildBuffer>();
	child_ref->data.Reference(*this);

	auto dict_buffer = make_buffer<DictionaryBuffer>(sel, GetType(), VectorType::DICTIONARY_VECTOR);
	buffer = move(dict_buffer);
	auxiliary = move(child_ref);
}

void Vector::Slice(const SelectionVector &sel, idx_t count, SelCache &cache) {
	if (GetVectorType() == VectorType::DICTIONARY_VECTOR) {
		// dictionary vector: need to merge dictionaries
		// check if we have a cached entry
		auto &current_sel = DictionaryVector::SelVector(*this);
		auto target_data = current_sel.data();
		auto entry = cache.cache.find(target_data);
		if (entry != cache.cache.end()) {
			// cached entry exists: use that
			this->buffer = make_buffer<DictionaryBuffer>(((DictionaryBuffer &)*entry->second).GetSelVector(),
			                                             buffer->GetType(), buffer->GetVectorType());
		} else {
			Slice(sel, count);
			cache.cache[target_data] = this->buffer;
		}
	} else {
		Slice(sel, count);
	}
}

void Vector::Initialize(const LogicalType &new_type, bool zero_data) {
	if (new_type.id() != LogicalTypeId::INVALID) {
		SetType(new_type);
	}
	auxiliary.reset();
<<<<<<< HEAD
	validity.Reset();
	if (GetTypeIdSize(type.InternalType()) > 0) {
		buffer = VectorBuffer::CreateStandardVector(type.InternalType());
=======
	nullmask.reset();
	if (GetTypeIdSize(GetType().InternalType()) > 0) {
		buffer = VectorBuffer::CreateStandardVector(VectorType::FLAT_VECTOR, GetType());
>>>>>>> 8b674d17
		data = buffer->GetData();
		if (zero_data) {
			memset(data, 0, STANDARD_VECTOR_SIZE * GetTypeIdSize(new_type.InternalType()));
		}
	} else {
		buffer = VectorBuffer::CreateStandardVector(VectorType::FLAT_VECTOR, GetType());
	}
}

void Vector::SetValue(idx_t index, const Value &val) {
	if (GetVectorType() == VectorType::DICTIONARY_VECTOR) {
		// dictionary: apply dictionary and forward to child
		auto &sel_vector = DictionaryVector::SelVector(*this);
		auto &child = DictionaryVector::Child(*this);
		return child.SetValue(sel_vector.get_index(index), val);
	}
	if (val.type() != GetType()) {
		SetValue(index, val.CastAs(GetType()));
		return;
	}

	validity.EnsureWritable();
	validity.Set(index, !val.is_null);
	if (val.is_null) {
		return;
	}
	switch (GetType().id()) {
	case LogicalTypeId::BOOLEAN:
		((bool *)data)[index] = val.value_.boolean;
		break;
	case LogicalTypeId::TINYINT:
		((int8_t *)data)[index] = val.value_.tinyint;
		break;
	case LogicalTypeId::SMALLINT:
		((int16_t *)data)[index] = val.value_.smallint;
		break;
	case LogicalTypeId::DATE:
	case LogicalTypeId::INTEGER:
		((int32_t *)data)[index] = val.value_.integer;
		break;
	case LogicalTypeId::TIMESTAMP:
	case LogicalTypeId::HASH:
	case LogicalTypeId::TIME:
	case LogicalTypeId::BIGINT:
		((int64_t *)data)[index] = val.value_.bigint;
		break;
	case LogicalTypeId::UTINYINT:
		((uint8_t *)data)[index] = val.value_.utinyint;
		break;
	case LogicalTypeId::USMALLINT:
		((uint16_t *)data)[index] = val.value_.usmallint;
		break;
	case LogicalTypeId::UINTEGER:
		((uint32_t *)data)[index] = val.value_.uinteger;
		break;
	case LogicalTypeId::UBIGINT:
		((uint64_t *)data)[index] = val.value_.ubigint;
		break;
	case LogicalTypeId::HUGEINT:
		((hugeint_t *)data)[index] = val.value_.hugeint;
		break;
	case LogicalTypeId::DECIMAL:
		D_ASSERT(GetType().width() == val.type().width() && GetType().scale() == val.type().scale());
		switch (GetType().InternalType()) {
		case PhysicalType::INT16:
			((int16_t *)data)[index] = val.value_.smallint;
			break;
		case PhysicalType::INT32:
			((int32_t *)data)[index] = val.value_.integer;
			break;
		case PhysicalType::INT64:
			((int64_t *)data)[index] = val.value_.bigint;
			break;
		case PhysicalType::INT128:
			((hugeint_t *)data)[index] = val.value_.hugeint;
			break;
		default:
			throw NotImplementedException("Widths bigger than 38 are not supported");
		}
		break;
	case LogicalTypeId::FLOAT:
		((float *)data)[index] = val.value_.float_;
		break;
	case LogicalTypeId::DOUBLE:
		((double *)data)[index] = val.value_.double_;
		break;
	case LogicalTypeId::POINTER:
		((uintptr_t *)data)[index] = val.value_.pointer;
		break;
	case LogicalTypeId::INTERVAL:
		((interval_t *)data)[index] = val.value_.interval;
		break;
	case LogicalTypeId::VARCHAR:
	case LogicalTypeId::BLOB:
		((string_t *)data)[index] = StringVector::AddStringOrBlob(*this, val.str_value);
		break;
	case LogicalTypeId::STRUCT: {
		if (!auxiliary || StructVector::GetEntries(*this).empty()) {
			for (size_t i = 0; i < val.struct_value.size(); i++) {
				auto &struct_child = val.struct_value[i];
				auto cv = make_unique<Vector>(struct_child.second.type());
				cv->SetVectorType(GetVectorType());
				StructVector::AddEntry(*this, struct_child.first, move(cv));
			}
		}

		auto &children = StructVector::GetEntries(*this);
		D_ASSERT(children.size() == val.struct_value.size());

		for (size_t i = 0; i < val.struct_value.size(); i++) {
			auto &struct_child = val.struct_value[i];
			D_ASSERT(GetVectorType() == VectorType::CONSTANT_VECTOR || GetVectorType() == VectorType::FLAT_VECTOR);
			auto &vec_child = children[i];
			D_ASSERT(vec_child.first == struct_child.first);
			vec_child.second->SetValue(index, struct_child.second);
		}
	} break;

	case LogicalTypeId::LIST: {
		if (!auxiliary) {
			auto cc = make_unique<ChunkCollection>();
			ListVector::SetEntry(*this, move(cc));
		}
		auto &child_cc = ListVector::GetEntry(*this);
		// TODO optimization: in-place update if fits
		auto offset = child_cc.Count();
		if (!val.list_value.empty()) {
			idx_t append_idx = 0;
			while (append_idx < val.list_value.size()) {
				idx_t this_append_len = MinValue<idx_t>(STANDARD_VECTOR_SIZE, val.list_value.size() - append_idx);

				DataChunk child_append_chunk;
				child_append_chunk.SetCardinality(this_append_len);
				vector<LogicalType> types;
				types.push_back(val.list_value[0].type());
				child_append_chunk.Initialize(types);
				for (idx_t i = 0; i < this_append_len; i++) {
					child_append_chunk.data[0].SetValue(i, val.list_value[i + append_idx]);
				}
				child_cc.Append(child_append_chunk);
				append_idx += this_append_len;
			}
		}
		// now set the pointer
		auto &entry = ((list_entry_t *)data)[index];
		entry.length = val.list_value.size();
		entry.offset = offset;
	} break;
	default:
		throw NotImplementedException("Unimplemented type for Vector::SetValue");
	}
}

Value Vector::GetValue(idx_t index) const {
	switch (GetVectorType()) {
	case VectorType::CONSTANT_VECTOR:
		index = 0;
		break;
	case VectorType::FLAT_VECTOR:
		break;
		// dictionary: apply dictionary and forward to child
	case VectorType::DICTIONARY_VECTOR: {
		auto &sel_vector = DictionaryVector::SelVector(*this);
		auto &child = DictionaryVector::Child(*this);
		return child.GetValue(sel_vector.get_index(index));
	}
	case VectorType::SEQUENCE_VECTOR: {
		int64_t start, increment;
		SequenceVector::GetSequence(*this, start, increment);
		return Value::Numeric(GetType(), start + increment * index);
	}
	default:
		throw NotImplementedException("Unimplemented vector type for Vector::GetValue");
	}

<<<<<<< HEAD
	if (!validity.RowIsValid(index)) {
		return Value(type);
=======
	if (nullmask[index]) {
		return Value(GetType());
>>>>>>> 8b674d17
	}
	switch (GetType().id()) {
	case LogicalTypeId::BOOLEAN:
		return Value::BOOLEAN(((bool *)data)[index]);
	case LogicalTypeId::TINYINT:
		return Value::TINYINT(((int8_t *)data)[index]);
	case LogicalTypeId::SMALLINT:
		return Value::SMALLINT(((int16_t *)data)[index]);
	case LogicalTypeId::INTEGER:
		return Value::INTEGER(((int32_t *)data)[index]);
	case LogicalTypeId::DATE:
		return Value::DATE(((date_t *)data)[index]);
	case LogicalTypeId::TIME:
		return Value::TIME(((dtime_t *)data)[index]);
	case LogicalTypeId::BIGINT:
		return Value::BIGINT(((int64_t *)data)[index]);
	case LogicalTypeId::UTINYINT:
		return Value::UTINYINT(((uint8_t *)data)[index]);
	case LogicalTypeId::USMALLINT:
		return Value::USMALLINT(((uint16_t *)data)[index]);
	case LogicalTypeId::UINTEGER:
		return Value::UINTEGER(((uint32_t *)data)[index]);
	case LogicalTypeId::UBIGINT:
		return Value::UBIGINT(((uint64_t *)data)[index]);
	case LogicalTypeId::TIMESTAMP:
		return Value::TIMESTAMP(((timestamp_t *)data)[index]);
	case LogicalTypeId::HUGEINT:
		return Value::HUGEINT(((hugeint_t *)data)[index]);
	case LogicalTypeId::DECIMAL: {
		switch (GetType().InternalType()) {
		case PhysicalType::INT16:
			return Value::DECIMAL(((int16_t *)data)[index], GetType().width(), GetType().scale());
		case PhysicalType::INT32:
			return Value::DECIMAL(((int32_t *)data)[index], GetType().width(), GetType().scale());
		case PhysicalType::INT64:
			return Value::DECIMAL(((int64_t *)data)[index], GetType().width(), GetType().scale());
		case PhysicalType::INT128:
			return Value::DECIMAL(((hugeint_t *)data)[index], GetType().width(), GetType().scale());
		default:
			throw NotImplementedException("Widths bigger than 38 are not supported");
		}
	}
	case LogicalTypeId::HASH:
		return Value::HASH(((hash_t *)data)[index]);
	case LogicalTypeId::POINTER:
		return Value::POINTER(((uintptr_t *)data)[index]);
	case LogicalTypeId::FLOAT:
		return Value::FLOAT(((float *)data)[index]);
	case LogicalTypeId::DOUBLE:
		return Value::DOUBLE(((double *)data)[index]);
	case LogicalTypeId::INTERVAL:
		return Value::INTERVAL(((interval_t *)data)[index]);
	case LogicalTypeId::VARCHAR: {
		auto str = ((string_t *)data)[index];
		return Value(str.GetString());
	}
	case LogicalTypeId::BLOB: {
		auto str = ((string_t *)data)[index];
		return Value::BLOB((const_data_ptr_t)str.GetDataUnsafe(), str.GetSize());
	}
	case LogicalTypeId::STRUCT: {
		Value ret(GetType());
		ret.is_null = false;
		// we can derive the value schema from the vector schema
		for (auto &struct_child : StructVector::GetEntries(*this)) {
			ret.struct_value.push_back(pair<string, Value>(struct_child.first, struct_child.second->GetValue(index)));
		}
		return ret;
	}
	case LogicalTypeId::LIST: {
		Value ret(GetType());
		ret.is_null = false;
		auto offlen = ((list_entry_t *)data)[index];
		auto &child_cc = ListVector::GetEntry(*this);
		for (idx_t i = offlen.offset; i < offlen.offset + offlen.length; i++) {
			ret.list_value.push_back(child_cc.GetValue(0, i));
		}
		return ret;
	}
	default:
		throw NotImplementedException("Unimplemented type for value access");
	}
}

string VectorTypeToString(VectorType type) {
	switch (type) {
	case VectorType::FLAT_VECTOR:
		return "FLAT";
	case VectorType::SEQUENCE_VECTOR:
		return "SEQUENCE";
	case VectorType::DICTIONARY_VECTOR:
		return "DICTIONARY";
	case VectorType::CONSTANT_VECTOR:
		return "CONSTANT";
	default:
		return "UNKNOWN";
	}
}

string Vector::ToString(idx_t count) const {
	string retval =
	    VectorTypeToString(GetVectorType()) + " " + GetType().ToString() + ": " + to_string(count) + " = [ ";
	switch (GetVectorType()) {
	case VectorType::FLAT_VECTOR:
	case VectorType::DICTIONARY_VECTOR:
		for (idx_t i = 0; i < count; i++) {
			retval += GetValue(i).ToString() + (i == count - 1 ? "" : ", ");
		}
		break;
	case VectorType::CONSTANT_VECTOR:
		retval += GetValue(0).ToString();
		break;
	case VectorType::SEQUENCE_VECTOR: {
		int64_t start, increment;
		SequenceVector::GetSequence(*this, start, increment);
		for (idx_t i = 0; i < count; i++) {
			retval += to_string(start + increment * i) + (i == count - 1 ? "" : ", ");
		}
		break;
	}
	default:
		retval += "UNKNOWN VECTOR TYPE";
		break;
	}
	retval += "]";
	return retval;
}

void Vector::Print(idx_t count) {
	Printer::Print(ToString(count));
}

string Vector::ToString() const {
	string retval = VectorTypeToString(GetVectorType()) + " " + GetType().ToString() + ": (UNKNOWN COUNT) [ ";
	switch (GetVectorType()) {
	case VectorType::FLAT_VECTOR:
	case VectorType::DICTIONARY_VECTOR:
		break;
	case VectorType::CONSTANT_VECTOR:
		retval += GetValue(0).ToString();
		break;
	case VectorType::SEQUENCE_VECTOR: {
		break;
	}
	default:
		retval += "UNKNOWN VECTOR TYPE";
		break;
	}
	retval += "]";
	return retval;
}

void Vector::Print() {
	Printer::Print(ToString());
}

template <class T>
static void TemplatedFlattenConstantVector(data_ptr_t data, data_ptr_t old_data, idx_t count) {
	auto constant = Load<T>(old_data);
	auto output = (T *)data;
	for (idx_t i = 0; i < count; i++) {
		output[i] = constant;
	}
}

void Vector::Normalify(idx_t count) {
	switch (GetVectorType()) {
	case VectorType::FLAT_VECTOR:
		// already a flat vector
		break;
	case VectorType::DICTIONARY_VECTOR: {
		// create a new flat vector of this type
		Vector other(GetType());
		// now copy the data of this vector to the other vector, removing the selection vector in the process
		VectorOperations::Copy(*this, other, count, 0, 0);
		// create a reference to the data in the other vector
		this->Reference(other);
		break;
	}
	case VectorType::CONSTANT_VECTOR: {
<<<<<<< HEAD
		bool is_null = ConstantVector::IsNull(*this);
		vector_type = VectorType::FLAT_VECTOR;
		// allocate a new buffer for the vector
=======
>>>>>>> 8b674d17
		auto old_buffer = move(buffer);
		auto old_data = data;
		buffer = VectorBuffer::CreateStandardVector(VectorType::FLAT_VECTOR, old_buffer->GetType());
		data = buffer->GetData();
		if (is_null) {
			// constant NULL, set nullmask
			validity.EnsureWritable();
			validity.SetAllInvalid(count);
			return;
		}
		// non-null constant: have to repeat the constant
		switch (GetType().InternalType()) {
		case PhysicalType::BOOL:
			TemplatedFlattenConstantVector<bool>(data, old_data, count);
			break;
		case PhysicalType::INT8:
			TemplatedFlattenConstantVector<int8_t>(data, old_data, count);
			break;
		case PhysicalType::INT16:
			TemplatedFlattenConstantVector<int16_t>(data, old_data, count);
			break;
		case PhysicalType::INT32:
			TemplatedFlattenConstantVector<int32_t>(data, old_data, count);
			break;
		case PhysicalType::INT64:
			TemplatedFlattenConstantVector<int64_t>(data, old_data, count);
			break;
		case PhysicalType::UINT8:
			TemplatedFlattenConstantVector<uint8_t>(data, old_data, count);
			break;
		case PhysicalType::UINT16:
			TemplatedFlattenConstantVector<uint16_t>(data, old_data, count);
			break;
		case PhysicalType::UINT32:
			TemplatedFlattenConstantVector<uint32_t>(data, old_data, count);
			break;
		case PhysicalType::UINT64:
			TemplatedFlattenConstantVector<uint64_t>(data, old_data, count);
			break;
		case PhysicalType::INT128:
			TemplatedFlattenConstantVector<hugeint_t>(data, old_data, count);
			break;
		case PhysicalType::FLOAT:
			TemplatedFlattenConstantVector<float>(data, old_data, count);
			break;
		case PhysicalType::DOUBLE:
			TemplatedFlattenConstantVector<double>(data, old_data, count);
			break;
		case PhysicalType::HASH:
			TemplatedFlattenConstantVector<hash_t>(data, old_data, count);
			break;
		case PhysicalType::POINTER:
			TemplatedFlattenConstantVector<uintptr_t>(data, old_data, count);
			break;
		case PhysicalType::INTERVAL:
			TemplatedFlattenConstantVector<interval_t>(data, old_data, count);
			break;
		case PhysicalType::VARCHAR:
			TemplatedFlattenConstantVector<string_t>(data, old_data, count);
			break;
		case PhysicalType::LIST: {
			TemplatedFlattenConstantVector<list_entry_t>(data, old_data, count);
			break;
		}
		case PhysicalType::STRUCT: {
			for (auto &child : StructVector::GetEntries(*this)) {
				D_ASSERT(child.second->GetVectorType() == VectorType::CONSTANT_VECTOR);
				child.second->Normalify(count);
			}
		} break;
		default:
			throw NotImplementedException("Unimplemented type for VectorOperations::Normalify");
		}
		break;
	}
	case VectorType::SEQUENCE_VECTOR: {
		int64_t start, increment;
		SequenceVector::GetSequence(*this, start, increment);

		buffer = VectorBuffer::CreateStandardVector(VectorType::FLAT_VECTOR, GetType());
		data = buffer->GetData();
		VectorOperations::GenerateSequence(*this, count, start, increment);
		break;
	}
	default:
		throw NotImplementedException("FIXME: unimplemented type for normalify");
	}
}

void Vector::Normalify(const SelectionVector &sel, idx_t count) {
	switch (GetVectorType()) {
	case VectorType::FLAT_VECTOR:
		// already a flat vector
		break;
	case VectorType::SEQUENCE_VECTOR: {
		int64_t start, increment;
		SequenceVector::GetSequence(*this, start, increment);

		buffer = VectorBuffer::CreateStandardVector(VectorType::FLAT_VECTOR, GetType());
		data = buffer->GetData();
		VectorOperations::GenerateSequence(*this, count, sel, start, increment);
		break;
	}
	default:
		throw NotImplementedException("Unimplemented type for normalify with selection vector");
	}
}

void Vector::Orrify(idx_t count, VectorData &data) {
	switch (GetVectorType()) {
	case VectorType::DICTIONARY_VECTOR: {
		auto &sel = DictionaryVector::SelVector(*this);
		auto &child = DictionaryVector::Child(*this);
		if (child.GetVectorType() == VectorType::FLAT_VECTOR) {
			data.sel = &sel;
			data.data = FlatVector::GetData(child);
			data.validity = FlatVector::Validity(child);
		} else {
			// dictionary with non-flat child: create a new reference to the child and normalify it
			auto new_aux = make_buffer<VectorChildBuffer>();
			new_aux->data.Reference(child);
			new_aux->data.Normalify(sel, count);

			data.sel = &sel;
			data.data = FlatVector::GetData(new_aux->data);
			data.validity = FlatVector::Validity(new_aux->data);
			this->auxiliary = move(new_aux);
		}
		break;
	}
	case VectorType::CONSTANT_VECTOR:
		data.sel = &ConstantVector::ZERO_SELECTION_VECTOR;
		data.data = ConstantVector::GetData(*this);
		data.validity = ConstantVector::Validity(*this);
		break;
	default:
		Normalify(count);
		data.sel = &FlatVector::INCREMENTAL_SELECTION_VECTOR;
		data.data = FlatVector::GetData(*this);
		data.validity = FlatVector::Validity(*this);
		break;
	}
}

void Vector::Sequence(int64_t start, int64_t increment) {
	this->buffer = make_buffer<VectorBuffer>(VectorType::SEQUENCE_VECTOR, GetType(), sizeof(int64_t) * 2);
	auto data = (int64_t *)buffer->GetData();
	data[0] = start;
	data[1] = increment;
	validity.Reset();
	auxiliary.reset();
}

void Vector::Serialize(idx_t count, Serializer &serializer) {
	if (TypeIsConstantSize(GetType().InternalType())) {
		// constant size type: simple copy
		idx_t write_size = GetTypeIdSize(GetType().InternalType()) * count;
		auto ptr = unique_ptr<data_t[]>(new data_t[write_size]);
		VectorOperations::WriteToStorage(*this, count, ptr.get());
		serializer.WriteData(ptr.get(), write_size);
	} else {
		VectorData vdata;
		Orrify(count, vdata);

		switch (GetType().InternalType()) {
		case PhysicalType::VARCHAR: {
			auto strings = (string_t *)vdata.data;
			for (idx_t i = 0; i < count; i++) {
				auto idx = vdata.sel->get_index(i);
				auto source = !vdata.validity.RowIsValid(idx) ? NullValue<string_t>() : strings[idx];
				serializer.WriteStringLen((const_data_ptr_t)source.GetDataUnsafe(), source.GetSize());
			}
			break;
		}
		default:
			throw NotImplementedException("Unimplemented type for Vector::Serialize!");
		}
	}
}

void Vector::Deserialize(idx_t count, Deserializer &source) {
	if (TypeIsConstantSize(GetType().InternalType())) {
		// constant size type: read fixed amount of data from
		auto column_size = GetTypeIdSize(GetType().InternalType()) * count;
		auto ptr = unique_ptr<data_t[]>(new data_t[column_size]);
		source.ReadData(ptr.get(), column_size);

		VectorOperations::ReadFromStorage(ptr.get(), count, *this);
	} else {
		auto strings = FlatVector::GetData<string_t>(*this);
		auto &validity = FlatVector::Validity(*this);
		for (idx_t i = 0; i < count; i++) {
			// read the strings
			auto str = source.Read<string>();
			// now add the string to the StringHeap of the vector
			// and write the pointer into the vector
			if (IsNullValue<const char *>((const char *)str.c_str())) {
				validity.SetInvalid(i);
			} else {
				strings[i] = StringVector::AddStringOrBlob(*this, str);
			}
		}
	}
}

void Vector::UTFVerify(const SelectionVector &sel, idx_t count) {
#ifdef DEBUG
	if (count == 0) {
		return;
	}
	if (GetType().InternalType() == PhysicalType::VARCHAR) {
		// we just touch all the strings and let the sanitizer figure out if any
		// of them are deallocated/corrupt
		switch (GetVectorType()) {
		case VectorType::CONSTANT_VECTOR: {
			auto string = ConstantVector::GetData<string_t>(*this);
			if (!ConstantVector::IsNull(*this)) {
				string->Verify();
			}
			break;
		}
		case VectorType::FLAT_VECTOR: {
			auto strings = FlatVector::GetData<string_t>(*this);
			for (idx_t i = 0; i < count; i++) {
				auto oidx = sel.get_index(i);
				if (validity.RowIsValid(oidx)) {
					strings[oidx].Verify();
				}
			}
			break;
		}
		default:
			break;
		}
	}
#endif
}

void Vector::UTFVerify(idx_t count) {
	UTFVerify(FlatVector::INCREMENTAL_SELECTION_VECTOR, count);
}

void Vector::Verify(const SelectionVector &sel, idx_t count) {
#ifdef DEBUG
	if (count == 0) {
		return;
	}
	if (GetVectorType() == VectorType::DICTIONARY_VECTOR) {
		auto &child = DictionaryVector::Child(*this);
		D_ASSERT(child.GetVectorType() != VectorType::DICTIONARY_VECTOR);
		auto &dict_sel = DictionaryVector::SelVector(*this);
		for (idx_t i = 0; i < count; i++) {
			auto oidx = sel.get_index(i);
			auto idx = dict_sel.get_index(oidx);
			D_ASSERT(idx < STANDARD_VECTOR_SIZE);
		}
		// merge the selection vectors and verify the child
		auto new_buffer = dict_sel.Slice(sel, count);
		SelectionVector new_sel(new_buffer);
		child.Verify(new_sel, count);
		return;
	}
	if (TypeIsConstantSize(GetType().InternalType()) &&
	    (GetVectorType() == VectorType::CONSTANT_VECTOR || GetVectorType() == VectorType::FLAT_VECTOR)) {
		D_ASSERT(!auxiliary);
	}
	if (GetType().InternalType() == PhysicalType::DOUBLE) {
		// verify that there are no INF or NAN values
		switch (GetVectorType()) {
		case VectorType::CONSTANT_VECTOR: {
			auto dbl = ConstantVector::GetData<double>(*this);
			if (!ConstantVector::IsNull(*this)) {
				D_ASSERT(Value::DoubleIsValid(*dbl));
			}
			break;
		}
		case VectorType::FLAT_VECTOR: {
			auto doubles = FlatVector::GetData<double>(*this);
			for (idx_t i = 0; i < count; i++) {
				auto oidx = sel.get_index(i);
				if (validity.RowIsValid(oidx)) {
					D_ASSERT(Value::DoubleIsValid(doubles[oidx]));
				}
			}
			break;
		}
		default:
			break;
		}
	}
	if (GetType().id() == LogicalTypeId::VARCHAR) {
		// verify that there are no '\0' bytes in string values
		switch (GetVectorType()) {
		case VectorType::FLAT_VECTOR: {
			auto strings = FlatVector::GetData<string_t>(*this);
			for (idx_t i = 0; i < count; i++) {
				auto oidx = sel.get_index(i);
				if (validity.RowIsValid(oidx)) {
					strings[oidx].VerifyNull();
				}
			}
			break;
		}
		default:
			break;
		}
	}

	if (GetType().InternalType() == PhysicalType::STRUCT) {
		D_ASSERT(GetType().child_types().size() > 0);
		if (GetVectorType() == VectorType::FLAT_VECTOR || GetVectorType() == VectorType::CONSTANT_VECTOR) {
			auto &children = StructVector::GetEntries(*this);
			D_ASSERT(children.size() > 0);
			for (auto &child : children) {
				child.second->Verify(sel, count);
			}
		}
	}

	if (GetType().InternalType() == PhysicalType::LIST) {
		D_ASSERT(GetType().child_types().size() == 1);
		if (GetVectorType() == VectorType::CONSTANT_VECTOR) {
			if (!ConstantVector::IsNull(*this)) {
				ListVector::GetEntry(*this).Verify();
				auto le = ConstantVector::GetData<list_entry_t>(*this);
				D_ASSERT(le->offset + le->length <= ListVector::GetEntry(*this).Count());
			}
		} else if (GetVectorType() == VectorType::FLAT_VECTOR) {
			if (ListVector::HasEntry(*this)) {
				ListVector::GetEntry(*this).Verify();
			}
			auto list_data = FlatVector::GetData<list_entry_t>(*this);
			for (idx_t i = 0; i < count; i++) {
				auto idx = sel.get_index(i);
				auto &le = list_data[idx];
				if (validity.RowIsValid(idx)) {
					D_ASSERT(le.offset + le.length <= ListVector::GetEntry(*this).Count());
				}
			}
		}
	}
// TODO verify list and struct
#endif
}

void Vector::Verify(idx_t count) {
	Verify(FlatVector::INCREMENTAL_SELECTION_VECTOR, count);
}

string_t StringVector::AddString(Vector &vector, const char *data, idx_t len) {
	return StringVector::AddString(vector, string_t(data, len));
}

string_t StringVector::AddString(Vector &vector, const char *data) {
	return StringVector::AddString(vector, string_t(data, strlen(data)));
}

string_t StringVector::AddString(Vector &vector, const string &data) {
	return StringVector::AddString(vector, string_t(data.c_str(), data.size()));
}

string_t StringVector::AddString(Vector &vector, string_t data) {
	D_ASSERT(vector.GetType().id() == LogicalTypeId::VARCHAR);
	if (data.IsInlined()) {
		// string will be inlined: no need to store in string heap
		return data;
	}
	if (!vector.auxiliary) {
		vector.auxiliary = make_buffer<VectorStringBuffer>();
	}
	D_ASSERT(vector.auxiliary->GetBufferType() == VectorBufferType::STRING_BUFFER);
	auto &string_buffer = (VectorStringBuffer &)*vector.auxiliary;
	return string_buffer.AddString(data);
}

string_t StringVector::AddStringOrBlob(Vector &vector, string_t data) {
	D_ASSERT(vector.GetType().InternalType() == PhysicalType::VARCHAR);
	if (data.IsInlined()) {
		// string will be inlined: no need to store in string heap
		return data;
	}
	if (!vector.auxiliary) {
		vector.auxiliary = make_buffer<VectorStringBuffer>();
	}
	D_ASSERT(vector.auxiliary->GetBufferType() == VectorBufferType::STRING_BUFFER);
	auto &string_buffer = (VectorStringBuffer &)*vector.auxiliary;
	return string_buffer.AddBlob(data);
}

string_t StringVector::EmptyString(Vector &vector, idx_t len) {
	D_ASSERT(vector.GetType().InternalType() == PhysicalType::VARCHAR);
	if (len < string_t::INLINE_LENGTH) {
		return string_t(len);
	}
	if (!vector.auxiliary) {
		vector.auxiliary = make_buffer<VectorStringBuffer>();
	}
	D_ASSERT(vector.auxiliary->GetBufferType() == VectorBufferType::STRING_BUFFER);
	auto &string_buffer = (VectorStringBuffer &)*vector.auxiliary;
	return string_buffer.EmptyString(len);
}

void StringVector::AddHandle(Vector &vector, unique_ptr<BufferHandle> handle) {
	D_ASSERT(vector.GetType().InternalType() == PhysicalType::VARCHAR);
	if (!vector.auxiliary) {
		vector.auxiliary = make_buffer<VectorStringBuffer>();
	}
	auto &string_buffer = (VectorStringBuffer &)*vector.auxiliary;
	string_buffer.AddHeapReference(make_buffer<ManagedVectorBuffer>(move(handle)));
}

void StringVector::AddBuffer(Vector &vector, buffer_ptr<VectorBuffer> buffer) {
	D_ASSERT(vector.GetType().InternalType() == PhysicalType::VARCHAR);
	if (!vector.auxiliary) {
		vector.auxiliary = make_buffer<VectorStringBuffer>();
	}
	auto &string_buffer = (VectorStringBuffer &)*vector.auxiliary;
	string_buffer.AddHeapReference(move(buffer));
}

void StringVector::AddHeapReference(Vector &vector, Vector &other) {
	D_ASSERT(vector.GetType().InternalType() == PhysicalType::VARCHAR);
	D_ASSERT(other.GetType().InternalType() == PhysicalType::VARCHAR);

	if (other.GetVectorType() == VectorType::DICTIONARY_VECTOR) {
		StringVector::AddHeapReference(vector, DictionaryVector::Child(other));
		return;
	}
	if (!other.auxiliary) {
		return;
	}
	if (!vector.auxiliary) {
		vector.auxiliary = make_buffer<VectorStringBuffer>();
	}
	D_ASSERT(vector.auxiliary->GetBufferType() == VectorBufferType::STRING_BUFFER);
	D_ASSERT(other.auxiliary->GetBufferType() == VectorBufferType::STRING_BUFFER);
	auto &string_buffer = (VectorStringBuffer &)*vector.auxiliary;
	string_buffer.AddHeapReference(other.auxiliary);
}

bool StructVector::HasEntries(const Vector &vector) {
	D_ASSERT(vector.GetType().id() == LogicalTypeId::STRUCT);
	D_ASSERT(vector.GetVectorType() == VectorType::FLAT_VECTOR ||
	         vector.GetVectorType() == VectorType::CONSTANT_VECTOR);
	D_ASSERT(vector.auxiliary == nullptr || vector.auxiliary->GetBufferType() == VectorBufferType::STRUCT_BUFFER);
	return vector.auxiliary != nullptr;
}

child_list_t<unique_ptr<Vector>> &StructVector::GetEntries(const Vector &vector) {
	D_ASSERT(vector.GetType().id() == LogicalTypeId::STRUCT);
	D_ASSERT(vector.GetVectorType() == VectorType::FLAT_VECTOR ||
	         vector.GetVectorType() == VectorType::CONSTANT_VECTOR);
	D_ASSERT(vector.auxiliary);
	D_ASSERT(vector.auxiliary->GetBufferType() == VectorBufferType::STRUCT_BUFFER);
	return ((VectorStructBuffer *)vector.auxiliary.get())->GetChildren();
}

void StructVector::AddEntry(Vector &vector, const string &name, unique_ptr<Vector> entry) {
	// TODO asser that an entry with this name does not already exist
	D_ASSERT(vector.GetType().id() == LogicalTypeId::STRUCT);
	D_ASSERT(vector.GetVectorType() == VectorType::FLAT_VECTOR ||
	         vector.GetVectorType() == VectorType::CONSTANT_VECTOR);
	if (!vector.auxiliary) {
		vector.auxiliary = make_buffer<VectorStructBuffer>();
	}
	D_ASSERT(vector.auxiliary);
	D_ASSERT(vector.auxiliary->GetBufferType() == VectorBufferType::STRUCT_BUFFER);
	((VectorStructBuffer *)vector.auxiliary.get())->AddChild(name, move(entry));
}

bool ListVector::HasEntry(const Vector &vector) {
	D_ASSERT(vector.GetType().id() == LogicalTypeId::LIST);
	if (vector.GetVectorType() == VectorType::DICTIONARY_VECTOR) {
		auto &child = DictionaryVector::Child(vector);
		return ListVector::HasEntry(child);
	}
	D_ASSERT(vector.GetVectorType() == VectorType::FLAT_VECTOR ||
	         vector.GetVectorType() == VectorType::CONSTANT_VECTOR);
	return vector.auxiliary != nullptr;
}

ChunkCollection &ListVector::GetEntry(const Vector &vector) {
	D_ASSERT(vector.GetType().id() == LogicalTypeId::LIST);
	if (vector.GetVectorType() == VectorType::DICTIONARY_VECTOR) {
		auto &child = DictionaryVector::Child(vector);
		return ListVector::GetEntry(child);
	}
	D_ASSERT(vector.GetVectorType() == VectorType::FLAT_VECTOR ||
	         vector.GetVectorType() == VectorType::CONSTANT_VECTOR);
	D_ASSERT(vector.auxiliary);
	D_ASSERT(vector.auxiliary->GetBufferType() == VectorBufferType::LIST_BUFFER);
	return ((VectorListBuffer *)vector.auxiliary.get())->GetChild();
}

void ListVector::SetEntry(Vector &vector, unique_ptr<ChunkCollection> cc) {
	D_ASSERT(vector.GetType().id() == LogicalTypeId::LIST);
	D_ASSERT(vector.GetVectorType() == VectorType::FLAT_VECTOR ||
	         vector.GetVectorType() == VectorType::CONSTANT_VECTOR);
	vector.auxiliary = make_buffer<VectorListBuffer>();
	D_ASSERT(vector.auxiliary);
	D_ASSERT(vector.auxiliary->GetBufferType() == VectorBufferType::LIST_BUFFER);
	((VectorListBuffer *)vector.auxiliary.get())->SetChild(move(cc));
}

} // namespace duckdb<|MERGE_RESOLUTION|>--- conflicted
+++ resolved
@@ -44,12 +44,7 @@
 }
 
 Vector::Vector(Vector &&other) noexcept
-<<<<<<< HEAD
-    : vector_type(other.vector_type), type(move(other.type)), data(other.data), validity(move(other.validity)),
-      buffer(move(other.buffer)), auxiliary(move(other.auxiliary)) {
-=======
-    : data(other.data), nullmask(other.nullmask), buffer(move(other.buffer)), auxiliary(move(other.auxiliary)) {
->>>>>>> 8b674d17
+    : data(other.data), validity(move(other.validity)), buffer(move(other.buffer)), auxiliary(move(other.auxiliary)) {
 }
 
 void Vector::Reference(const Value &value) {
@@ -63,12 +58,7 @@
 	buffer = other.buffer;
 	auxiliary = other.auxiliary;
 	data = other.data;
-<<<<<<< HEAD
-	type = other.type;
 	validity = other.validity;
-=======
-	nullmask = other.nullmask;
->>>>>>> 8b674d17
 }
 
 void Vector::Slice(Vector &other, idx_t offset) {
@@ -76,23 +66,14 @@
 		Reference(other);
 		return;
 	}
-<<<<<<< HEAD
-	D_ASSERT(vector_type == VectorType::FLAT_VECTOR);
-	D_ASSERT(other.vector_type == VectorType::FLAT_VECTOR);
-=======
+	D_ASSERT(GetVectorType() == VectorType::FLAT_VECTOR);
 	D_ASSERT(other.GetVectorType() == VectorType::FLAT_VECTOR);
->>>>>>> 8b674d17
 
 	// create a reference to the other vector
 	Reference(other);
 	if (offset > 0) {
-<<<<<<< HEAD
-		data = data + GetTypeIdSize(type.InternalType()) * offset;
+		data = data + GetTypeIdSize(GetType().InternalType()) * offset;
 		validity.Slice(other.validity, offset);
-=======
-		data = data + GetTypeIdSize(other.GetType().InternalType()) * offset;
-		nullmask >>= offset;
->>>>>>> 8b674d17
 	}
 }
 
@@ -146,15 +127,9 @@
 		SetType(new_type);
 	}
 	auxiliary.reset();
-<<<<<<< HEAD
 	validity.Reset();
-	if (GetTypeIdSize(type.InternalType()) > 0) {
-		buffer = VectorBuffer::CreateStandardVector(type.InternalType());
-=======
-	nullmask.reset();
 	if (GetTypeIdSize(GetType().InternalType()) > 0) {
-		buffer = VectorBuffer::CreateStandardVector(VectorType::FLAT_VECTOR, GetType());
->>>>>>> 8b674d17
+		buffer = VectorBuffer::CreateStandardVector(GetType());
 		data = buffer->GetData();
 		if (zero_data) {
 			memset(data, 0, STANDARD_VECTOR_SIZE * GetTypeIdSize(new_type.InternalType()));
@@ -330,13 +305,8 @@
 		throw NotImplementedException("Unimplemented vector type for Vector::GetValue");
 	}
 
-<<<<<<< HEAD
 	if (!validity.RowIsValid(index)) {
-		return Value(type);
-=======
-	if (nullmask[index]) {
 		return Value(GetType());
->>>>>>> 8b674d17
 	}
 	switch (GetType().id()) {
 	case LogicalTypeId::BOOLEAN:
@@ -517,12 +487,8 @@
 		break;
 	}
 	case VectorType::CONSTANT_VECTOR: {
-<<<<<<< HEAD
 		bool is_null = ConstantVector::IsNull(*this);
-		vector_type = VectorType::FLAT_VECTOR;
 		// allocate a new buffer for the vector
-=======
->>>>>>> 8b674d17
 		auto old_buffer = move(buffer);
 		auto old_data = data;
 		buffer = VectorBuffer::CreateStandardVector(VectorType::FLAT_VECTOR, old_buffer->GetType());

--- conflicted
+++ resolved
@@ -150,47 +150,14 @@
 	return result;
 }
 
-<<<<<<< HEAD
-Index *CheckIndexJoin(ClientContext &context, LogicalComparisonJoin &op, PhysicalOperator &plan,
-                      Expression &condition) {
-=======
 optional_ptr<Index> CheckIndexJoin(ClientContext &context, LogicalComparisonJoin &op, PhysicalOperator &plan,
                                    Expression &condition) {
->>>>>>> da69aeaa
 	if (op.type == LogicalOperatorType::LOGICAL_DELIM_JOIN) {
 		return nullptr;
 	}
 	// check if one of the tables has an index on column
 	if (op.join_type != JoinType::INNER) {
 		return nullptr;
-<<<<<<< HEAD
-	}
-	if (op.conditions.size() != 1) {
-		return nullptr;
-	}
-	// check if the child is (1) a table scan, and (2) has an index on the join condition
-	if (plan.type != PhysicalOperatorType::TABLE_SCAN) {
-		return nullptr;
-	}
-	auto &tbl_scan = plan.Cast<PhysicalTableScan>();
-	auto tbl = dynamic_cast<TableScanBindData *>(tbl_scan.bind_data.get());
-	Index *result = nullptr;
-	if (CanPlanIndexJoin(context, tbl, tbl_scan)) {
-		CanUseIndexJoin(tbl, condition, &result);
-	}
-	return result;
-}
-
-static bool PlanIndexJoin(ClientContext &context, LogicalComparisonJoin &op, unique_ptr<PhysicalOperator> &plan,
-                          unique_ptr<PhysicalOperator> &left, unique_ptr<PhysicalOperator> &right, Index *index,
-                          bool swap_condition = false) {
-	if (!index) {
-		return false;
-	}
-	// index joins are not supported if there are pushed down table filters
-	D_ASSERT(right->type == PhysicalOperatorType::TABLE_SCAN);
-	auto &tbl_scan = (PhysicalTableScan &)*right;
-=======
 	}
 	if (op.conditions.size() != 1) {
 		return nullptr;
@@ -220,7 +187,6 @@
 	// index joins are not supported if there are pushed down table filters
 	D_ASSERT(right->type == PhysicalOperatorType::TABLE_SCAN);
 	auto &tbl_scan = right->Cast<PhysicalTableScan>();
->>>>>>> da69aeaa
 	//	if (tbl_scan.table_filters && !tbl_scan.table_filters->filters.empty()) {
 	//		return false;
 	//	}
@@ -240,11 +206,7 @@
 		swap(op.left_projection_map, op.right_projection_map);
 	}
 	plan = make_uniq<PhysicalIndexJoin>(op, std::move(left), std::move(right), std::move(op.conditions), op.join_type,
-<<<<<<< HEAD
-	                                    op.left_projection_map, op.right_projection_map, tbl_scan.column_ids, index,
-=======
 	                                    op.left_projection_map, op.right_projection_map, tbl_scan.column_ids, *index,
->>>>>>> da69aeaa
 	                                    !swap_condition, op.estimated_cardinality);
 	return true;
 }

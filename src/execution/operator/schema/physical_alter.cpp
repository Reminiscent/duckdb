--- conflicted
+++ resolved
@@ -7,28 +7,7 @@
 //===--------------------------------------------------------------------===//
 // Source
 //===--------------------------------------------------------------------===//
-<<<<<<< HEAD
-class AlterSourceState : public GlobalSourceState {
-public:
-	AlterSourceState() : finished(false) {
-	}
-
-	bool finished;
-};
-
-unique_ptr<GlobalSourceState> PhysicalAlter::GetGlobalSourceState(ClientContext &context) const {
-	return make_uniq<AlterSourceState>();
-}
-
-void PhysicalAlter::GetData(ExecutionContext &context, DataChunk &chunk, GlobalSourceState &gstate,
-                            LocalSourceState &lstate) const {
-	auto &state = gstate.Cast<AlterSourceState>();
-	if (state.finished) {
-		return;
-	}
-=======
 SourceResultType PhysicalAlter::GetData(ExecutionContext &context, DataChunk &chunk, OperatorSourceInput &input) const {
->>>>>>> da69aeaa
 	auto &catalog = Catalog::GetCatalog(context.client, info->catalog);
 	catalog.Alter(context.client, *info);
 

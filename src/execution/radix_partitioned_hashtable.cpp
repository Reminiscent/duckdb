#include "duckdb/execution/radix_partitioned_hashtable.hpp"

#include "duckdb/execution/operator/aggregate/physical_hash_aggregate.hpp"
#include "duckdb/parallel/event.hpp"
#include "duckdb/parallel/task_scheduler.hpp"
#include "duckdb/planner/expression/bound_reference_expression.hpp"

namespace duckdb {

// compute the GROUPING values
// for each parameter to the GROUPING clause, we check if the hash table groups on this particular group
// if it does, we return 0, otherwise we return 1
// we then use bitshifts to combine these values
void RadixPartitionedHashTable::SetGroupingValues() {
	auto &grouping_functions = op.GetGroupingFunctions();
	for (auto &grouping : grouping_functions) {
		int64_t grouping_value = 0;
		D_ASSERT(grouping.size() < sizeof(int64_t) * 8);
		for (idx_t i = 0; i < grouping.size(); i++) {
			if (grouping_set.find(grouping[i]) == grouping_set.end()) {
				// we don't group on this value!
				grouping_value += (int64_t)1 << (grouping.size() - (i + 1));
			}
		}
		grouping_values.push_back(Value::BIGINT(grouping_value));
	}
}

RadixPartitionedHashTable::RadixPartitionedHashTable(GroupingSet &grouping_set_p, const GroupedAggregateData &op_p)
    : grouping_set(grouping_set_p), op(op_p) {

	auto groups_count = op.GroupCount();
	for (idx_t i = 0; i < groups_count; i++) {
		if (grouping_set.find(i) == grouping_set.end()) {
			null_groups.push_back(i);
		}
	}

	// 10000 seems like a good compromise here
	radix_limit = 10000;

	if (grouping_set.empty()) {
		// fake a single group with a constant value for aggregation without groups
		group_types.emplace_back(LogicalType::TINYINT);
	}
	for (auto &entry : grouping_set) {
		D_ASSERT(entry < op.group_types.size());
		group_types.push_back(op.group_types[entry]);
	}
	SetGroupingValues();
}

//===--------------------------------------------------------------------===//
// Sink
//===--------------------------------------------------------------------===//
class RadixHTGlobalState : public GlobalSinkState {
	constexpr const static idx_t MAX_RADIX_PARTITIONS = 32;

public:
	explicit RadixHTGlobalState(ClientContext &context)
	    : is_empty(true), multi_scan(true), partitioned(false),
	      partition_info(
	          MinValue<idx_t>(MAX_RADIX_PARTITIONS, TaskScheduler::GetScheduler(context).NumberOfThreads())) {
	}

	vector<unique_ptr<PartitionableHashTable>> intermediate_hts;
	vector<shared_ptr<GroupedAggregateHashTable>> finalized_hts;

	//! Whether or not any tuples were added to the HT
	bool is_empty;
	//! Whether or not the hash table should be scannable multiple times
	bool multi_scan;
	//! The lock for updating the global aggregate state
	mutex lock;
	//! Whether or not any thread has crossed the partitioning threshold
	atomic<bool> partitioned;

	bool is_finalized = false;
	bool is_partitioned = false;

	RadixPartitionInfo partition_info;
	AggregateHTAppendState append_state;
};

class RadixHTLocalState : public LocalSinkState {
public:
	explicit RadixHTLocalState(const RadixPartitionedHashTable &ht) : total_groups(0), is_empty(true) {
		// if there are no groups we create a fake group so everything has the same group
		group_chunk.InitializeEmpty(ht.group_types);
		if (ht.grouping_set.empty()) {
			group_chunk.data[0].Reference(Value::TINYINT(42));
		}
	}

	DataChunk group_chunk;
	//! The aggregate HT
	unique_ptr<PartitionableHashTable> ht;
	//! The total number of groups found by this thread
	idx_t total_groups;

	//! Whether or not any tuples were added to the HT
	bool is_empty;
};

void RadixPartitionedHashTable::SetMultiScan(GlobalSinkState &state) {
	auto &gstate = state.Cast<RadixHTGlobalState>();
	gstate.multi_scan = true;
}

unique_ptr<GlobalSinkState> RadixPartitionedHashTable::GetGlobalSinkState(ClientContext &context) const {
	return make_uniq<RadixHTGlobalState>(context);
}

unique_ptr<LocalSinkState> RadixPartitionedHashTable::GetLocalSinkState(ExecutionContext &context) const {
	return make_uniq<RadixHTLocalState>(*this);
}

void RadixPartitionedHashTable::PopulateGroupChunk(DataChunk &group_chunk, DataChunk &input_chunk) const {
	idx_t chunk_index = 0;
	// Populate the group_chunk
	for (auto &group_idx : grouping_set) {
		// Retrieve the expression containing the index in the input chunk
		auto &group = op.groups[group_idx];
		D_ASSERT(group->type == ExpressionType::BOUND_REF);
		auto &bound_ref_expr = group->Cast<BoundReferenceExpression>();
		// Reference from input_chunk[group.index] -> group_chunk[chunk_index]
		group_chunk.data[chunk_index++].Reference(input_chunk.data[bound_ref_expr.index]);
	}
	group_chunk.SetCardinality(input_chunk.size());
	group_chunk.Verify();
}

<<<<<<< HEAD
void RadixPartitionedHashTable::Sink(ExecutionContext &context, GlobalSinkState &state, LocalSinkState &lstate,
                                     DataChunk &groups_input, DataChunk &payload_input,
                                     const unsafe_vector<idx_t> &filter) const {
	auto &llstate = lstate.Cast<RadixHTLocalState>();
	auto &gstate = state.Cast<RadixHTGlobalState>();
=======
void RadixPartitionedHashTable::Sink(ExecutionContext &context, DataChunk &chunk, OperatorSinkInput &input,
                                     DataChunk &payload_input, const vector<idx_t> &filter) const {
	auto &llstate = input.local_state.Cast<RadixHTLocalState>();
	auto &gstate = input.global_state.Cast<RadixHTGlobalState>();
>>>>>>> 229e3231
	D_ASSERT(!gstate.is_finalized);

	DataChunk &group_chunk = llstate.group_chunk;
	PopulateGroupChunk(group_chunk, chunk);

	// if we have non-combinable aggregates (e.g. string_agg) we cannot keep parallel hash
	// tables
	if (ForceSingleHT(input.global_state)) {
		lock_guard<mutex> glock(gstate.lock);
		gstate.is_empty = gstate.is_empty && group_chunk.size() == 0;
		if (gstate.finalized_hts.empty()) {
			// Create a finalized ht in the global state, that we can populate
			gstate.finalized_hts.push_back(
			    make_shared<GroupedAggregateHashTable>(context.client, Allocator::Get(context.client), group_types,
			                                           op.payload_types, op.bindings, HtEntryType::HT_WIDTH_64));
		}
		D_ASSERT(gstate.finalized_hts.size() == 1);
		D_ASSERT(gstate.finalized_hts[0]);
		llstate.total_groups +=
		    gstate.finalized_hts[0]->AddChunk(gstate.append_state, group_chunk, payload_input, filter);
		return;
	}

	if (group_chunk.size() > 0) {
		llstate.is_empty = false;
	}

	if (!llstate.ht) {
		llstate.ht =
		    make_uniq<PartitionableHashTable>(context.client, Allocator::Get(context.client), gstate.partition_info,
		                                      group_types, op.payload_types, op.bindings);
	}

	llstate.total_groups += llstate.ht->AddChunk(group_chunk, payload_input,
	                                             gstate.partitioned && gstate.partition_info.n_partitions > 1, filter);
	if (llstate.total_groups >= radix_limit) {
		gstate.partitioned = true;
	}
}

void RadixPartitionedHashTable::Combine(ExecutionContext &context, GlobalSinkState &state,
                                        LocalSinkState &lstate) const {
	auto &llstate = lstate.Cast<RadixHTLocalState>();
	auto &gstate = state.Cast<RadixHTGlobalState>();
	D_ASSERT(!gstate.is_finalized);

	// this actually does not do a lot but just pushes the local HTs into the global state so we can later combine them
	// in parallel

	if (ForceSingleHT(state)) {
		D_ASSERT(gstate.finalized_hts.size() <= 1);
		return;
	}

	if (!llstate.ht) {
		return; // no data
	}

	if (!llstate.ht->IsPartitioned() && gstate.partition_info.n_partitions > 1 && gstate.partitioned) {
		llstate.ht->Partition();
	}

	// we will never add new values to these HTs so we can drop the first part of the HT
	llstate.ht->Finalize();

	lock_guard<mutex> glock(gstate.lock);
	if (!llstate.is_empty) {
		gstate.is_empty = false;
	}
	// at this point we just collect them the PhysicalHashAggregateFinalizeTask (below) will merge them in parallel
	gstate.intermediate_hts.push_back(std::move(llstate.ht));
}

bool RadixPartitionedHashTable::Finalize(ClientContext &context, GlobalSinkState &gstate_p) const {
	auto &gstate = gstate_p.Cast<RadixHTGlobalState>();
	D_ASSERT(!gstate.is_finalized);
	gstate.is_finalized = true;

	// special case if we have non-combinable aggregates
	// we have already aggreagted into a global shared HT that does not require any additional finalization steps
	if (ForceSingleHT(gstate)) {
		D_ASSERT(gstate.finalized_hts.size() <= 1);
		D_ASSERT(gstate.finalized_hts.empty() || gstate.finalized_hts[0]);
		return false;
	}

	// we can have two cases now, non-partitioned for few groups and radix-partitioned for very many groups.
	// go through all of the child hts and see if we ever called partition() on any of them
	// if we did, its the latter case.
	bool any_partitioned = false;
	for (auto &pht : gstate.intermediate_hts) {
		if (pht->IsPartitioned()) {
			any_partitioned = true;
			break;
		}
	}

	auto &allocator = Allocator::Get(context);
	if (any_partitioned) {
		// if one is partitioned, all have to be
		// this should mostly have already happened in Combine, but if not we do it here
		for (auto &pht : gstate.intermediate_hts) {
			if (!pht->IsPartitioned()) {
				pht->Partition();
			}
		}
		// schedule additional tasks to combine the partial HTs
		gstate.finalized_hts.resize(gstate.partition_info.n_partitions);
		for (idx_t r = 0; r < gstate.partition_info.n_partitions; r++) {
			gstate.finalized_hts[r] = make_shared<GroupedAggregateHashTable>(
			    context, allocator, group_types, op.payload_types, op.bindings, HtEntryType::HT_WIDTH_64);
		}
		gstate.is_partitioned = true;
		return true;
	} else { // in the non-partitioned case we immediately combine all the unpartitioned hts created by the threads.
		     // TODO possible optimization, if total count < limit for 32 bit ht, use that one
		     // create this ht here so finalize needs no lock on gstate

		gstate.finalized_hts.push_back(make_shared<GroupedAggregateHashTable>(
		    context, allocator, group_types, op.payload_types, op.bindings, HtEntryType::HT_WIDTH_64));
		for (auto &pht : gstate.intermediate_hts) {
			auto unpartitioned = pht->GetUnpartitioned();
			for (auto &unpartitioned_ht : unpartitioned) {
				D_ASSERT(unpartitioned_ht);
				gstate.finalized_hts[0]->Combine(*unpartitioned_ht);
				unpartitioned_ht.reset();
			}
			unpartitioned.clear();
		}
		D_ASSERT(gstate.finalized_hts[0]);
		gstate.finalized_hts[0]->Finalize();
		return false;
	}
}

// this task is run in multiple threads and combines the radix-partitioned hash tables into a single onen and then
// folds them into the global ht finally.
class RadixAggregateFinalizeTask : public ExecutorTask {
public:
	RadixAggregateFinalizeTask(Executor &executor, shared_ptr<Event> event_p, RadixHTGlobalState &state_p,
	                           idx_t radix_p)
	    : ExecutorTask(executor), event(std::move(event_p)), state(state_p), radix(radix_p) {
	}

	static void FinalizeHT(RadixHTGlobalState &gstate, idx_t radix) {
		D_ASSERT(gstate.partition_info.n_partitions <= gstate.finalized_hts.size());
		D_ASSERT(gstate.finalized_hts[radix]);
		for (auto &pht : gstate.intermediate_hts) {
			for (auto &ht : pht->GetPartition(radix)) {
				gstate.finalized_hts[radix]->Combine(*ht);
				ht.reset();
			}
		}
		gstate.finalized_hts[radix]->Finalize();
	}

	TaskExecutionResult ExecuteTask(TaskExecutionMode mode) override {
		FinalizeHT(state, radix);
		event->FinishTask();
		return TaskExecutionResult::TASK_FINISHED;
	}

private:
	shared_ptr<Event> event;
	RadixHTGlobalState &state;
	idx_t radix;
};

void RadixPartitionedHashTable::ScheduleTasks(Executor &executor, const shared_ptr<Event> &event,
                                              GlobalSinkState &state, vector<shared_ptr<Task>> &tasks) const {
	auto &gstate = state.Cast<RadixHTGlobalState>();
	if (!gstate.is_partitioned) {
		return;
	}
	for (idx_t r = 0; r < gstate.partition_info.n_partitions; r++) {
		D_ASSERT(gstate.partition_info.n_partitions <= gstate.finalized_hts.size());
		D_ASSERT(gstate.finalized_hts[r]);
		tasks.push_back(make_uniq<RadixAggregateFinalizeTask>(executor, event, gstate, r));
	}
}

bool RadixPartitionedHashTable::ForceSingleHT(GlobalSinkState &state) const {
	auto &gstate = state.Cast<RadixHTGlobalState>();
	return gstate.partition_info.n_partitions < 2;
}

//===--------------------------------------------------------------------===//
// Source
//===--------------------------------------------------------------------===//
class RadixHTGlobalSourceState : public GlobalSourceState {
public:
	explicit RadixHTGlobalSourceState(Allocator &allocator, const RadixPartitionedHashTable &ht)
	    : ht_index(0), initialized(false), finished(false) {
	}

	//! Heavy handed for now.
	mutex lock;
	//! The current position to scan the HT for output tuples
	idx_t ht_index;
	//! The set of aggregate scan states
	unique_ptr<TupleDataParallelScanState[]> ht_scan_states;
	atomic<bool> initialized;
	atomic<bool> finished;
};

class RadixHTLocalSourceState : public LocalSourceState {
public:
	explicit RadixHTLocalSourceState(ExecutionContext &context, const RadixPartitionedHashTable &ht) {
		auto &allocator = Allocator::Get(context.client);
		auto scan_chunk_types = ht.group_types;
		for (auto &aggr_type : ht.op.aggregate_return_types) {
			scan_chunk_types.push_back(aggr_type);
		}
		scan_chunk.Initialize(allocator, scan_chunk_types);
	}

	//! Materialized GROUP BY expressions & aggregates
	DataChunk scan_chunk;
	//! HT index
	idx_t ht_index = DConstants::INVALID_INDEX;
	//! A reference to the current HT that we are scanning
	shared_ptr<GroupedAggregateHashTable> ht;
	//! Scan state for the current HT
	TupleDataLocalScanState scan_state;
};

unique_ptr<GlobalSourceState> RadixPartitionedHashTable::GetGlobalSourceState(ClientContext &context) const {
	return make_uniq<RadixHTGlobalSourceState>(Allocator::Get(context), *this);
}

unique_ptr<LocalSourceState> RadixPartitionedHashTable::GetLocalSourceState(ExecutionContext &context) const {
	return make_uniq<RadixHTLocalSourceState>(context, *this);
}

idx_t RadixPartitionedHashTable::Size(GlobalSinkState &sink_state) const {
	auto &gstate = sink_state.Cast<RadixHTGlobalState>();
	if (gstate.is_empty && grouping_set.empty()) {
		return 1;
	}

	idx_t count = 0;
	for (const auto &ht : gstate.finalized_hts) {
		count += ht->Count();
	}
	return count;
}

SourceResultType RadixPartitionedHashTable::GetData(ExecutionContext &context, DataChunk &chunk,
                                                    GlobalSinkState &sink_state, OperatorSourceInput &input) const {
	auto &gstate = sink_state.Cast<RadixHTGlobalState>();
	auto &state = input.global_state.Cast<RadixHTGlobalSourceState>();
	auto &lstate = input.local_state.Cast<RadixHTLocalSourceState>();
	D_ASSERT(gstate.is_finalized);
	if (state.finished) {
		return SourceResultType::FINISHED;
	}

	// special case hack to sort out aggregating from empty intermediates
	// for aggregations without groups
	if (gstate.is_empty && grouping_set.empty()) {
		D_ASSERT(chunk.ColumnCount() == null_groups.size() + op.aggregates.size() + op.grouping_functions.size());
		// for each column in the aggregates, set to initial state
		chunk.SetCardinality(1);
		for (auto null_group : null_groups) {
			chunk.data[null_group].SetVectorType(VectorType::CONSTANT_VECTOR);
			ConstantVector::SetNull(chunk.data[null_group], true);
		}
		for (idx_t i = 0; i < op.aggregates.size(); i++) {
			D_ASSERT(op.aggregates[i]->GetExpressionClass() == ExpressionClass::BOUND_AGGREGATE);
			auto &aggr = op.aggregates[i]->Cast<BoundAggregateExpression>();
			auto aggr_state = unique_ptr<data_t[]>(new data_t[aggr.function.state_size()]);
			aggr.function.initialize(aggr_state.get());

			AggregateInputData aggr_input_data(aggr.bind_info.get(), Allocator::DefaultAllocator());
			Vector state_vector(Value::POINTER((uintptr_t)aggr_state.get()));
			aggr.function.finalize(state_vector, aggr_input_data, chunk.data[null_groups.size() + i], 1, 0);
			if (aggr.function.destructor) {
				aggr.function.destructor(state_vector, aggr_input_data, 1);
			}
		}
		// Place the grouping values (all the groups of the grouping_set condensed into a single value)
		// Behind the null groups + aggregates
		for (idx_t i = 0; i < op.grouping_functions.size(); i++) {
			chunk.data[null_groups.size() + op.aggregates.size() + i].Reference(grouping_values[i]);
		}
		state.finished = true;
		return chunk.size() == 0 ? SourceResultType::FINISHED : SourceResultType::HAVE_MORE_OUTPUT;
	}
	if (gstate.is_empty) {
		state.finished = true;
		return chunk.size() == 0 ? SourceResultType::FINISHED : SourceResultType::HAVE_MORE_OUTPUT;
	}
	idx_t elements_found = 0;

	lstate.scan_chunk.Reset();
	if (!state.initialized) {
		lock_guard<mutex> l(state.lock);
		if (!state.initialized) {
			auto &finalized_hts = gstate.finalized_hts;
			state.ht_scan_states =
			    unique_ptr<TupleDataParallelScanState[]>(new TupleDataParallelScanState[finalized_hts.size()]);

			const auto &layout = gstate.finalized_hts[0]->GetDataCollection().GetLayout();
			vector<column_t> column_ids;
			column_ids.reserve(layout.ColumnCount() - 1);
			for (idx_t col_idx = 0; col_idx < layout.ColumnCount() - 1; col_idx++) {
				column_ids.emplace_back(col_idx);
			}

			for (idx_t ht_idx = 0; ht_idx < finalized_hts.size(); ht_idx++) {
				gstate.finalized_hts[ht_idx]->GetDataCollection().InitializeScan(
				    state.ht_scan_states.get()[ht_idx].scan_state, column_ids);
			}
			state.initialized = true;
		}
	}

	auto &local_scan_state = lstate.scan_state;
	while (true) {
		D_ASSERT(state.ht_scan_states);
		idx_t ht_index;
		{
			lock_guard<mutex> l(state.lock);
			ht_index = state.ht_index;
			if (ht_index >= gstate.finalized_hts.size()) {
				state.finished = true;
				return chunk.size() == 0 ? SourceResultType::FINISHED : SourceResultType::HAVE_MORE_OUTPUT;
			}
		}
		D_ASSERT(ht_index < gstate.finalized_hts.size());
		if (lstate.ht_index != DConstants::INVALID_INDEX && ht_index != lstate.ht_index) {
			lstate.ht->GetDataCollection().FinalizePinState(local_scan_state.pin_state);
		}
		lstate.ht_index = ht_index;
		lstate.ht = gstate.finalized_hts[ht_index];
		D_ASSERT(lstate.ht);

		auto &global_scan_state = state.ht_scan_states[ht_index];
		elements_found = lstate.ht->Scan(global_scan_state, local_scan_state, lstate.scan_chunk);
		if (elements_found > 0) {
			break;
		}
		lstate.ht->GetDataCollection().FinalizePinState(local_scan_state.pin_state);

		// move to the next hash table
		lock_guard<mutex> l(state.lock);
		ht_index++;
		if (ht_index > state.ht_index) {
			// we have not yet worked on the table
			// move the global index forwards
			if (!gstate.multi_scan) {
				gstate.finalized_hts[state.ht_index].reset();
			}
			state.ht_index = ht_index;
		}
	}

	// compute the final projection list
	chunk.SetCardinality(elements_found);

	idx_t chunk_index = 0;
	for (auto &entry : grouping_set) {
		chunk.data[entry].Reference(lstate.scan_chunk.data[chunk_index++]);
	}
	for (auto null_group : null_groups) {
		chunk.data[null_group].SetVectorType(VectorType::CONSTANT_VECTOR);
		ConstantVector::SetNull(chunk.data[null_group], true);
	}
	D_ASSERT(grouping_set.size() + null_groups.size() == op.GroupCount());
	for (idx_t col_idx = 0; col_idx < op.aggregates.size(); col_idx++) {
		chunk.data[op.GroupCount() + col_idx].Reference(lstate.scan_chunk.data[group_types.size() + col_idx]);
	}
	D_ASSERT(op.grouping_functions.size() == grouping_values.size());
	for (idx_t i = 0; i < op.grouping_functions.size(); i++) {
		chunk.data[op.GroupCount() + op.aggregates.size() + i].Reference(grouping_values[i]);
	}
	return chunk.size() == 0 ? SourceResultType::FINISHED : SourceResultType::HAVE_MORE_OUTPUT;
}

} // namespace duckdb<|MERGE_RESOLUTION|>--- conflicted
+++ resolved
@@ -130,18 +130,10 @@
 	group_chunk.Verify();
 }
 
-<<<<<<< HEAD
-void RadixPartitionedHashTable::Sink(ExecutionContext &context, GlobalSinkState &state, LocalSinkState &lstate,
-                                     DataChunk &groups_input, DataChunk &payload_input,
-                                     const unsafe_vector<idx_t> &filter) const {
-	auto &llstate = lstate.Cast<RadixHTLocalState>();
-	auto &gstate = state.Cast<RadixHTGlobalState>();
-=======
 void RadixPartitionedHashTable::Sink(ExecutionContext &context, DataChunk &chunk, OperatorSinkInput &input,
-                                     DataChunk &payload_input, const vector<idx_t> &filter) const {
+                                     DataChunk &payload_input, const unsafe_vector<idx_t> &filter) const {
 	auto &llstate = input.local_state.Cast<RadixHTLocalState>();
 	auto &gstate = input.global_state.Cast<RadixHTGlobalState>();
->>>>>>> 229e3231
 	D_ASSERT(!gstate.is_finalized);
 
 	DataChunk &group_chunk = llstate.group_chunk;

--- conflicted
+++ resolved
@@ -11,122 +11,12 @@
 
 namespace duckdb {
 
-<<<<<<< HEAD
 LocalTableStorage::LocalTableStorage(DataTable &table) :
-    table(table), deleted_rows(0) {
+    table(table), allocator(Allocator::Get(table.db)), deleted_rows(0) {
 	auto types = table.GetTypes();
 	row_groups = make_shared<RowGroupCollection>(table.info, types, MAX_ROW_ID, 0);
 	row_groups->InitializeEmpty();
 	stats.InitializeEmpty(types);
-	table.info->indexes.Scan([&](Index &index) {
-		D_ASSERT(index.type == IndexType::ART);
-		auto &art = (ART &)index;
-		if (art.is_unique) {
-			// unique index: create a local ART index that maintains the same unique constraint
-			vector<unique_ptr<Expression>> unbound_expressions;
-			for (auto &expr : art.unbound_expressions) {
-				unbound_expressions.push_back(expr->Copy());
-			}
-			indexes.AddIndex(make_unique<ART>(art.column_ids, move(unbound_expressions), true));
-		}
-		return false;
-	});
-}
-
-LocalTableStorage::LocalTableStorage(DataTable &new_dt, LocalTableStorage &parent, idx_t changed_idx, const LogicalType &target_type,
-	const vector<column_t> &bound_columns, Expression &cast_expr) :
-	table(new_dt), deleted_rows(parent.deleted_rows) {
-	stats.InitializeAlterType(parent.stats, changed_idx, target_type);
-	row_groups = parent.row_groups->AlterType(changed_idx, target_type, bound_columns, cast_expr, stats.GetStats(changed_idx));
-	parent.row_groups.reset();
-	indexes.Move(parent.indexes);
-}
-
-LocalTableStorage::LocalTableStorage(DataTable &new_dt, LocalTableStorage &parent, idx_t drop_idx) :
-	table(new_dt), deleted_rows(parent.deleted_rows)  {
-	stats.InitializeRemoveColumn(parent.stats, drop_idx);
-	row_groups = parent.row_groups->RemoveColumn(drop_idx);
-	parent.row_groups.reset();
-	indexes.Move(parent.indexes);
-}
-
-LocalTableStorage::LocalTableStorage(DataTable &new_dt, LocalTableStorage &parent, ColumnDefinition &new_column, Expression *default_value) :
-	table(new_dt), deleted_rows(parent.deleted_rows) {
-	idx_t new_column_idx = parent.table.column_definitions.size();
-	stats.InitializeAddColumn(parent.stats, new_column.type);
-	row_groups = parent.row_groups->AddColumn(new_column, default_value, stats.GetStats(new_column_idx));
-	parent.row_groups.reset();
-	indexes.Move(parent.indexes);
-=======
-LocalTableStorage::LocalTableStorage(DataTable &table)
-    : table(table), allocator(Allocator::Get(table.db)), collection(allocator), active_scans(0) {
-	Clear();
->>>>>>> d6d924d7
-}
-
-LocalTableStorage::~LocalTableStorage() {
-}
-
-<<<<<<< HEAD
-void LocalTableStorage::InitializeScan(CollectionScanState &state, TableFilterSet *table_filters) {
-	if (row_groups->GetTotalRows() == 0) {
-=======
-void LocalTableStorage::InitializeScan(LocalScanState &state, TableFilterSet *table_filters) {
-	state.table_filters = table_filters;
-	state.chunk_index = 0;
-	if (collection.ChunkCount() == 0) {
->>>>>>> d6d924d7
-		// nothing to scan
-		state.max_index = 0;
-		state.last_chunk_count = 0;
-		return;
-	}
-<<<<<<< HEAD
-	row_groups->InitializeScan(state, state.GetColumnIds(), table_filters);
-=======
-	state.SetStorage(shared_from_this());
-
-	state.max_index = collection.ChunkCount() - 1;
-	state.last_chunk_count = collection.Chunks().back()->size();
->>>>>>> d6d924d7
-}
-
-idx_t LocalTableStorage::EstimatedSize() {
-	idx_t appended_rows = row_groups->GetTotalRows() - deleted_rows;
-	if (appended_rows == 0) {
-		return 0;
-	}
-	idx_t row_size = 0;
-	auto &types = row_groups->GetTypes();
-	for (auto &type : types) {
-		row_size += GetTypeIdSize(type.InternalType());
-	}
-	return appended_rows * row_size;
-}
-
-<<<<<<< HEAD
-void LocalStorage::InitializeScan(DataTable *table, CollectionScanState &state, TableFilterSet *table_filters) {
-=======
-LocalScanState::~LocalScanState() {
-	SetStorage(nullptr);
-}
-
-void LocalScanState::SetStorage(shared_ptr<LocalTableStorage> new_storage) {
-	if (storage) {
-		D_ASSERT(storage->active_scans > 0);
-		storage->active_scans--;
-	}
-	storage = move(new_storage);
-	if (storage) {
-		storage->active_scans++;
-	}
-}
-
-void LocalTableStorage::Clear() {
-	collection.Reset();
-	deleted_entries.clear();
-	indexes.clear();
-	deleted_rows = 0;
 	table.info->indexes.Scan([&](Index &index) {
 		D_ASSERT(index.type == IndexType::ART);
 		auto &art = (ART &)index;
@@ -136,14 +26,63 @@
 			for (auto &expr : art.unbound_expressions) {
 				unbound_expressions.push_back(expr->Copy());
 			}
-			indexes.push_back(make_unique<ART>(art.column_ids, move(unbound_expressions), art.constraint_type, art.db));
+			indexes.AddIndex(make_unique<ART>(art.column_ids, move(unbound_expressions), art.constraint_type, art.db));
 		}
 		return false;
 	});
 }
 
-void LocalStorage::InitializeScan(DataTable *table, LocalScanState &state, TableFilterSet *table_filters) {
->>>>>>> d6d924d7
+LocalTableStorage::LocalTableStorage(DataTable &new_dt, LocalTableStorage &parent, idx_t changed_idx, const LogicalType &target_type,
+	const vector<column_t> &bound_columns, Expression &cast_expr) :
+	table(new_dt), allocator(Allocator::Get(table.db)), deleted_rows(parent.deleted_rows) {
+	stats.InitializeAlterType(parent.stats, changed_idx, target_type);
+	row_groups = parent.row_groups->AlterType(changed_idx, target_type, bound_columns, cast_expr, stats.GetStats(changed_idx));
+	parent.row_groups.reset();
+	indexes.Move(parent.indexes);
+}
+
+LocalTableStorage::LocalTableStorage(DataTable &new_dt, LocalTableStorage &parent, idx_t drop_idx) :
+	table(new_dt), allocator(Allocator::Get(table.db)), deleted_rows(parent.deleted_rows)  {
+	stats.InitializeRemoveColumn(parent.stats, drop_idx);
+	row_groups = parent.row_groups->RemoveColumn(drop_idx);
+	parent.row_groups.reset();
+	indexes.Move(parent.indexes);
+}
+
+LocalTableStorage::LocalTableStorage(DataTable &new_dt, LocalTableStorage &parent, ColumnDefinition &new_column, Expression *default_value) :
+	table(new_dt), allocator(Allocator::Get(table.db)), deleted_rows(parent.deleted_rows) {
+	idx_t new_column_idx = parent.table.column_definitions.size();
+	stats.InitializeAddColumn(parent.stats, new_column.GetType());
+	row_groups = parent.row_groups->AddColumn(new_column, default_value, stats.GetStats(new_column_idx));
+	parent.row_groups.reset();
+	indexes.Move(parent.indexes);
+}
+
+LocalTableStorage::~LocalTableStorage() {
+}
+
+void LocalTableStorage::InitializeScan(CollectionScanState &state, TableFilterSet *table_filters) {
+	if (row_groups->GetTotalRows() == 0) {
+		// nothing to scan
+		return;
+	}
+	row_groups->InitializeScan(state, state.GetColumnIds(), table_filters);
+}
+
+idx_t LocalTableStorage::EstimatedSize() {
+	idx_t appended_rows = row_groups->GetTotalRows() - deleted_rows;
+	if (appended_rows == 0) {
+		return 0;
+	}
+	idx_t row_size = 0;
+	auto &types = row_groups->GetTypes();
+	for (auto &type : types) {
+		row_size += GetTypeIdSize(type.InternalType());
+	}
+	return appended_rows * row_size;
+}
+
+void LocalStorage::InitializeScan(DataTable *table, CollectionScanState &state, TableFilterSet *table_filters) {
 	auto entry = table_storage.find(table);
 	if (entry == table_storage.end()) {
 		return;
@@ -214,28 +153,48 @@
 
 idx_t LocalStorage::Delete(DataTable *table, Vector &row_ids, idx_t count) {
 	auto storage = GetStorage(table);
-<<<<<<< HEAD
 	D_ASSERT(storage);
-=======
-	// figure out the chunk from which these row ids came
-	idx_t chunk_idx = GetChunk(row_ids);
-	D_ASSERT(chunk_idx < storage->collection.ChunkCount());
 
 	// delete from unique indices (if any)
-	if (!storage->indexes.empty()) {
-		// Index::Delete assumes that ALL rows are being deleted, so
-		// Slice out the rows that are being deleted from the storage Chunk
-		auto &chunk = storage->collection.GetChunk(chunk_idx);
-
-		UnifiedVectorFormat row_ids_data;
-		row_ids.ToUnifiedFormat(count, row_ids_data);
-		auto row_identifiers = (const row_t *)row_ids_data.data;
-		SelectionVector sel(count);
-		for (idx_t i = 0; i < count; ++i) {
-			const auto idx = row_ids_data.sel->get_index(i);
-			sel.set_index(i, row_identifiers[idx] - MAX_ROW_ID);
-		}
->>>>>>> d6d924d7
+	if (!storage->indexes.Empty()) {
+		throw InternalException("FIXME: delete from indexes");
+//	}
+//		// Index::Delete assumes that ALL rows are being deleted, so
+//		// Slice out the rows that are being deleted from the storage Chunk
+//		auto &chunk = storage->collection.GetChunk(chunk_idx);
+//
+//		UnifiedVectorFormat row_ids_data;
+//		row_ids.ToUnifiedFormat(count, row_ids_data);
+//		auto row_identifiers = (const row_t *)row_ids_data.data;
+//		SelectionVector sel(count);
+//		for (idx_t i = 0; i < count; ++i) {
+//			const auto idx = row_ids_data.sel->get_index(i);
+//			sel.set_index(i, row_identifiers[idx] - MAX_ROW_ID);
+//		}
+//
+//		DataChunk deleted;
+//		deleted.InitializeEmpty(chunk.GetTypes());
+//		deleted.Slice(chunk, sel, count);
+//		for (auto &index : storage->indexes) {
+//			index->Delete(deleted, row_ids);
+//		}
+	}
+//
+//	// get a pointer to the deleted entries for this chunk
+//	bool *deleted;
+//	auto entry = storage->deleted_entries.find(chunk_idx);
+//	if (entry == storage->deleted_entries.end()) {
+//		// nothing deleted yet, add the deleted entries
+//		auto del_entries = unique_ptr<bool[]>(new bool[STANDARD_VECTOR_SIZE]);
+//		memset(del_entries.get(), 0, sizeof(bool) * STANDARD_VECTOR_SIZE);
+//		deleted = del_entries.get();
+//		storage->deleted_entries.insert(make_pair(chunk_idx, move(del_entries)));
+//	} else {
+//		deleted = entry->second.get();
+//	}
+//
+//	// now actually mark the entries as deleted in the deleted vector
+//	idx_t base_index = MAX_ROW_ID + chunk_idx * STANDARD_VECTOR_SIZE;
 
 	auto ids = FlatVector::GetData<row_t>(row_ids);
 	idx_t delete_count = storage->row_groups->Delete(TransactionData(0, 0), table, ids, count);
@@ -243,74 +202,7 @@
 	return delete_count;
 }
 
-<<<<<<< HEAD
 void LocalStorage::Update(DataTable *table, Vector &row_ids, const vector<column_t> &column_ids, DataChunk &updates) {
-=======
-template <class T>
-static void TemplatedUpdateLoop(Vector &data_vector, Vector &update_vector, Vector &row_ids, idx_t count,
-                                idx_t base_index) {
-	UnifiedVectorFormat udata;
-	update_vector.ToUnifiedFormat(count, udata);
-
-	auto target = FlatVector::GetData<T>(data_vector);
-	auto &mask = FlatVector::Validity(data_vector);
-	auto ids = FlatVector::GetData<row_t>(row_ids);
-	auto updates = (T *)udata.data;
-
-	for (idx_t i = 0; i < count; i++) {
-		auto uidx = udata.sel->get_index(i);
-
-		auto id = ids[i] - base_index;
-		target[id] = updates[uidx];
-		mask.Set(id, udata.validity.RowIsValid(uidx));
-	}
-}
-
-static void UpdateChunk(Vector &data, Vector &updates, Vector &row_ids, idx_t count, idx_t base_index) {
-	D_ASSERT(data.GetType() == updates.GetType());
-	D_ASSERT(row_ids.GetType() == LogicalType::ROW_TYPE);
-
-	switch (data.GetType().InternalType()) {
-	case PhysicalType::INT8:
-		TemplatedUpdateLoop<int8_t>(data, updates, row_ids, count, base_index);
-		break;
-	case PhysicalType::UINT8:
-		TemplatedUpdateLoop<uint8_t>(data, updates, row_ids, count, base_index);
-		break;
-	case PhysicalType::INT16:
-		TemplatedUpdateLoop<int16_t>(data, updates, row_ids, count, base_index);
-		break;
-	case PhysicalType::UINT16:
-		TemplatedUpdateLoop<uint16_t>(data, updates, row_ids, count, base_index);
-		break;
-	case PhysicalType::INT32:
-		TemplatedUpdateLoop<int32_t>(data, updates, row_ids, count, base_index);
-		break;
-	case PhysicalType::UINT32:
-		TemplatedUpdateLoop<uint32_t>(data, updates, row_ids, count, base_index);
-		break;
-	case PhysicalType::INT64:
-		TemplatedUpdateLoop<int64_t>(data, updates, row_ids, count, base_index);
-		break;
-	case PhysicalType::UINT64:
-		TemplatedUpdateLoop<uint64_t>(data, updates, row_ids, count, base_index);
-		break;
-	case PhysicalType::FLOAT:
-		TemplatedUpdateLoop<float>(data, updates, row_ids, count, base_index);
-		break;
-	case PhysicalType::DOUBLE:
-		TemplatedUpdateLoop<double>(data, updates, row_ids, count, base_index);
-		break;
-	case PhysicalType::VARCHAR:
-		TemplatedUpdateLoop<string_t>(data, updates, row_ids, count, base_index);
-		break;
-	default:
-		throw Exception("Unsupported type for in-place update: " + TypeIdToString(data.GetType().InternalType()));
-	}
-}
-
-void LocalStorage::Update(DataTable *table, Vector &row_ids, const vector<column_t> &column_ids, DataChunk &data) {
->>>>>>> d6d924d7
 	auto storage = GetStorage(table);
 	D_ASSERT(storage);
 
@@ -400,8 +292,6 @@
 	table_storage.clear();
 }
 
-<<<<<<< HEAD
-
 idx_t LocalStorage::AddedRows(DataTable *table) {
 	auto entry = table_storage.find(table);
 	if (entry == table_storage.end()) {
@@ -410,8 +300,6 @@
 	return entry->second->row_groups->GetTotalRows() - entry->second->deleted_rows;
 }
 
-
-=======
 void LocalStorage::MoveStorage(DataTable *old_dt, DataTable *new_dt) {
 	// check if there are any pending appends for the old version of the table
 	auto entry = table_storage.find(old_dt);
@@ -423,7 +311,7 @@
 	table_storage.erase(entry);
 	table_storage[new_dt] = move(new_storage);
 }
->>>>>>> d6d924d7
+
 void LocalStorage::AddColumn(DataTable *old_dt, DataTable *new_dt, ColumnDefinition &new_column,
                              Expression *default_value) {
 	// check if there are any pending appends for the old version of the table
@@ -431,7 +319,6 @@
 	if (entry == table_storage.end()) {
 		return;
 	}
-<<<<<<< HEAD
 	auto storage = move(entry->second);
 	auto new_storage = make_unique<LocalTableStorage>(*new_dt, *storage, new_column, default_value);
 
@@ -444,32 +331,6 @@
 	auto entry = table_storage.find(old_dt);
 	if (entry == table_storage.end()) {
 		return;
-=======
-	// take over the storage from the old entry
-	auto new_storage = move(entry->second);
-
-	// now add the new column filled with the default value to all chunks
-	const auto &new_column_type = new_column.Type();
-	auto &allocator = Allocator::DefaultAllocator();
-	ExpressionExecutor executor(allocator);
-	DataChunk dummy_chunk;
-	if (default_value) {
-		executor.AddExpression(*default_value);
-	}
-
-	new_storage->collection.Types().push_back(new_column_type);
-	for (idx_t chunk_idx = 0; chunk_idx < new_storage->collection.ChunkCount(); chunk_idx++) {
-		auto &chunk = new_storage->collection.GetChunk(chunk_idx);
-		Vector result(new_column_type);
-		if (default_value) {
-			dummy_chunk.SetCardinality(chunk.size());
-			executor.ExecuteExpression(dummy_chunk, result);
-		} else {
-			FlatVector::Validity(result).SetAllInvalid(chunk.size());
-		}
-		result.Flatten(chunk.size());
-		chunk.data.push_back(move(result));
->>>>>>> d6d924d7
 	}
 	auto storage = move(entry->second);
 	auto new_storage = make_unique<LocalTableStorage>(*new_dt, *storage, removed_column);
@@ -493,24 +354,25 @@
 }
 
 void LocalStorage::FetchChunk(DataTable *table, Vector &row_ids, idx_t count, DataChunk &dst_chunk) {
-	auto storage = GetStorage(table);
-	idx_t chunk_idx = GetChunk(row_ids);
-	auto &chunk = storage->collection.GetChunk(chunk_idx);
-
-	UnifiedVectorFormat row_ids_data;
-	row_ids.ToUnifiedFormat(count, row_ids_data);
-	auto row_identifiers = (const row_t *)row_ids_data.data;
-	SelectionVector sel(count);
-	for (idx_t i = 0; i < count; ++i) {
-		const auto idx = row_ids_data.sel->get_index(i);
-		sel.set_index(i, row_identifiers[idx] - MAX_ROW_ID);
-	}
-
-	dst_chunk.InitializeEmpty(chunk.GetTypes());
-	dst_chunk.Slice(chunk, sel, count);
-}
-
-vector<unique_ptr<Index>> &LocalStorage::GetIndexes(DataTable *table) {
+	throw InternalException("FetchChunk");
+//	auto storage = GetStorage(table);
+//	idx_t chunk_idx = GetChunk(row_ids);
+//	auto &chunk = storage->collection.GetChunk(chunk_idx);
+//
+//	UnifiedVectorFormat row_ids_data;
+//	row_ids.ToUnifiedFormat(count, row_ids_data);
+//	auto row_identifiers = (const row_t *)row_ids_data.data;
+//	SelectionVector sel(count);
+//	for (idx_t i = 0; i < count; ++i) {
+//		const auto idx = row_ids_data.sel->get_index(i);
+//		sel.set_index(i, row_identifiers[idx] - MAX_ROW_ID);
+//	}
+//
+//	dst_chunk.InitializeEmpty(chunk.GetTypes());
+//	dst_chunk.Slice(chunk, sel, count);
+}
+
+TableIndexList &LocalStorage::GetIndexes(DataTable *table) {
 	auto storage = GetStorage(table);
 
 	return storage->indexes;

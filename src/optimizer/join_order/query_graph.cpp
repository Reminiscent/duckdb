--- conflicted
+++ resolved
@@ -45,11 +45,7 @@
 		auto entry = info.get().children.find(left.relations[i]);
 		if (entry == info.get().children.end()) {
 			// node not found, create it
-<<<<<<< HEAD
-			auto insert_it = info->children.insert(make_pair(left->relations[i], make_uniq<QueryEdge>()));
-=======
 			auto insert_it = info.get().children.insert(make_pair(left.relations[i], make_uniq<QueryEdge>()));
->>>>>>> da69aeaa
 			entry = insert_it.first;
 		}
 		// move to the next node
@@ -73,11 +69,7 @@
 		}
 	}
 	// neighbor does not exist, create it
-<<<<<<< HEAD
-	auto n = make_uniq<NeighborInfo>();
-=======
 	auto n = make_uniq<NeighborInfo>(right);
->>>>>>> da69aeaa
 	if (filter_info) {
 		n->filters.push_back(*filter_info);
 	}

--- conflicted
+++ resolved
@@ -76,16 +76,15 @@
 	plan = filter_pushdown.Rewrite(move(plan));
 	context.profiler.EndPhase();
 
-<<<<<<< HEAD
 	// check if filters match with existing indexes, if true transforms filters to index scans
 	context.profiler.StartPhase("index_scan");
 	IndexScan index_scan;
 	plan = index_scan.Optimize(move(plan));
-=======
+	context.profiler.EndPhase();
+
 	context.profiler.StartPhase("regex_range");
 	RegexRangeFilter regex_opt;
 	plan = regex_opt.Rewrite(move(plan));
->>>>>>> 5aeb9ed2
 	context.profiler.EndPhase();
 
 	// then we perform the join ordering optimization

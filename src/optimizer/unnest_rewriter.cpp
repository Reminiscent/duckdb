--- conflicted
+++ resolved
@@ -192,17 +192,11 @@
 	unnest.children.clear();
 	// update the bindings of the plan
 	updater.VisitOperator(*plan_ptr->get());
-<<<<<<< HEAD
 	updater.replacement_bindings.clear();
-	// add the child again
-	unnest.expressions.push_back(std::move(temp_bound_unnest));
-=======
-	updater.replace_bindings.clear();
 	// add the children again
 	for (auto &temp_bound_unnest : temp_bound_unnests) {
 		unnest.expressions.push_back(std::move(temp_bound_unnest));
 	}
->>>>>>> f90b4e8e
 	unnest.children.push_back(std::move(temp_unnest_child));
 
 	// add the LHS expressions to each LOGICAL_PROJECTION
@@ -264,16 +258,10 @@
 	}
 
 	// update bindings
-<<<<<<< HEAD
-	D_ASSERT(unnest.expressions.size() == 1);
-	updater.VisitExpression(&unnest.expressions[0]);
-	updater.replacement_bindings.clear();
-=======
 	for (auto &unnest_expr : unnest.expressions) {
 		updater.VisitExpression(&unnest_expr);
 	}
-	updater.replace_bindings.clear();
->>>>>>> f90b4e8e
+	updater.replacement_bindings.clear();
 }
 
 void UnnestRewriter::GetDelimColumns(LogicalOperator &op) {

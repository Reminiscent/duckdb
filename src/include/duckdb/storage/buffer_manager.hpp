--- conflicted
+++ resolved
@@ -42,19 +42,6 @@
 	//! Returns the currently allocated memory
 	virtual idx_t GetUsedMemory() const = 0;
 	//! Returns the maximum available memory
-<<<<<<< HEAD
-	idx_t GetMaxMemory() {
-		return buffer_pool.maximum_memory;
-	}
-
-	const string &GetTemporaryDirectory() {
-		return temp_directory;
-	}
-
-	void SetTemporaryDirectory(string new_dir);
-
-	DUCKDB_API Allocator &GetBufferAllocator();
-=======
 	virtual idx_t GetMaxMemory() const = 0;
 	virtual shared_ptr<BlockHandle> RegisterSmallMemory(idx_t block_size);
 	virtual DUCKDB_API Allocator &GetBufferAllocator();
@@ -71,16 +58,10 @@
 	//! Construct a managed buffer.
 	virtual unique_ptr<FileBuffer> ConstructManagedBuffer(idx_t size, unique_ptr<FileBuffer> &&source,
 	                                                      FileBufferType type = FileBufferType::MANAGED_BUFFER);
-	//! Increases the currently allocated memory, but the actual allocation does not go through the buffer manager
-	virtual void IncreaseUsedMemory(idx_t size, bool unsafe = false) = 0;
-	//! Decrease the currently allocated memory, but the actual deallocation does not go through the buffer manager
-	virtual void DecreaseUsedMemory(idx_t size) = 0;
 	//! Get the underlying buffer pool responsible for managing the buffers
 	virtual BufferPool &GetBufferPool();
->>>>>>> 4088655b
 
 	// Static methods
-
 	DUCKDB_API static BufferManager &GetBufferManager(DatabaseInstance &db);
 	DUCKDB_API static BufferManager &GetBufferManager(ClientContext &context);
 	DUCKDB_API static BufferManager &GetBufferManager(AttachedDatabase &db);

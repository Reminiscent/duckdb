//===----------------------------------------------------------------------===//
//                         DuckDB
//
// duckdb/storage/buffer_manager.hpp
//
//
//===----------------------------------------------------------------------===//

#pragma once

#include "duckdb/storage/buffer/buffer_handle.hpp"
#include "duckdb/storage/buffer/buffer_list.hpp"
#include "duckdb/storage/buffer/managed_buffer.hpp"
#include "duckdb/storage/block_manager.hpp"
#include "duckdb/common/file_system.hpp"
#include "duckdb/common/unordered_map.hpp"
#include "duckdb/storage/buffer/block_handle.hpp"

#include "duckdb/common/atomic.hpp"
#include "duckdb/common/mutex.hpp"

namespace duckdb {
class DatabaseInstance;
struct EvictionQueue;

//! The buffer manager is in charge of handling memory management for the database. It hands out memory buffers that can
//! be used by the database internally.
class BufferManager {
	friend class BufferHandle;
	friend class BlockHandle;

public:
	BufferManager(DatabaseInstance &db, string temp_directory, idx_t maximum_memory);
	~BufferManager();

	//! Register a block with the given block id in the base file
	shared_ptr<BlockHandle> RegisterBlock(block_id_t block_id);

	//! Register an in-memory buffer of arbitrary size, as long as it is >= BLOCK_SIZE. can_destroy signifies whether or
	//! not the buffer can be destroyed when unpinned, or whether or not it needs to be written to a temporary file so
	//! it can be reloaded. The resulting buffer will already be allocated, but needs to be pinned in order to be used.
	shared_ptr<BlockHandle> RegisterMemory(idx_t alloc_size, bool can_destroy);

	//! Allocate an in-memory buffer with a single pin.
	//! The allocated memory is released when the buffer handle is destroyed.
	unique_ptr<BufferHandle> Allocate(idx_t alloc_size);

	unique_ptr<BufferHandle> Pin(shared_ptr<BlockHandle> &handle);
	void Unpin(shared_ptr<BlockHandle> &handle);

	void UnregisterBlock(block_id_t block_id, bool can_destroy);

	//! Set a new memory limit to the buffer manager, throws an exception if the new limit is too low and not enough
	//! blocks can be evicted
	void SetLimit(idx_t limit = (idx_t)-1);

	static BufferManager &GetBufferManager(ClientContext &context);
	static BufferManager &GetBufferManager(DatabaseInstance &db);

	idx_t GetUsedMemory() {
		return current_memory;
	}
	idx_t GetMaxMemory() {
		return maximum_memory;
	}

private:
	//! Evict blocks until the currently used memory + extra_memory fit, returns false if this was not possible
	//! (i.e. not enough blocks could be evicted)
	bool EvictBlocks(idx_t extra_memory, idx_t memory_limit);

	//! Write a temporary buffer to disk
	void WriteTemporaryBuffer(ManagedBuffer &buffer);
	//! Read a temporary buffer from disk
	unique_ptr<FileBuffer> ReadTemporaryBuffer(block_id_t id);
	//! Get the path of the temporary buffer
	string GetTemporaryPath(block_id_t id);

	void DeleteTemporaryFile(block_id_t id);

private:
	//! The database instance
	DatabaseInstance &db;
	//! The current amount of memory that is occupied by the buffer manager (in bytes)
	atomic<idx_t> current_memory;
	//! The maximum amount of memory that the buffer manager can keep (in bytes)
	atomic<idx_t> maximum_memory;
	//! The directory name where temporary files are stored
	string temp_directory;
	//! The lock for the set of blocks
<<<<<<< HEAD
	std::mutex manager_lock;
	//! A mapping of block id -> BlockHandle
=======
	mutex manager_lock;
	//! A mapping of block id -> BlockPointer
>>>>>>> 30fda3ef
	unordered_map<block_id_t, weak_ptr<BlockHandle>> blocks;
	//! Eviction queue
	unique_ptr<EvictionQueue> queue;
	//! The temporary id used for managed buffers
	atomic<block_id_t> temporary_id;
};
} // namespace duckdb<|MERGE_RESOLUTION|>--- conflicted
+++ resolved
@@ -88,13 +88,8 @@
 	//! The directory name where temporary files are stored
 	string temp_directory;
 	//! The lock for the set of blocks
-<<<<<<< HEAD
-	std::mutex manager_lock;
+	mutex manager_lock;
 	//! A mapping of block id -> BlockHandle
-=======
-	mutex manager_lock;
-	//! A mapping of block id -> BlockPointer
->>>>>>> 30fda3ef
 	unordered_map<block_id_t, weak_ptr<BlockHandle>> blocks;
 	//! Eviction queue
 	unique_ptr<EvictionQueue> queue;

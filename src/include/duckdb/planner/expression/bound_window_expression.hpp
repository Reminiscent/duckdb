//===----------------------------------------------------------------------===//
//                         DuckDB
//
// duckdb/planner/expression/bound_window_expression.hpp
//
//
//===----------------------------------------------------------------------===//

#pragma once

#include "duckdb/parser/expression/window_expression.hpp"
#include "duckdb/function/function.hpp"
#include "duckdb/planner/bound_query_node.hpp"
#include "duckdb/planner/expression.hpp"

namespace duckdb {
class AggregateFunction;

class BoundWindowExpression : public Expression {
public:
	static constexpr const ExpressionClass TYPE = ExpressionClass::BOUND_WINDOW;

public:
	BoundWindowExpression(ExpressionType type, LogicalType return_type, unique_ptr<AggregateFunction> aggregate,
	                      unique_ptr<FunctionData> bind_info);

	//! The bound aggregate function
	unique_ptr<AggregateFunction> aggregate;
	//! The bound function info
	unique_ptr<FunctionData> bind_info;
	//! The child expressions of the main window function
	vector<unique_ptr<Expression>> children;
	//! The set of expressions to partition by
	vector<unique_ptr<Expression>> partitions;
	//! Statistics belonging to the partitions expressions
	vector<unique_ptr<BaseStatistics>> partitions_stats;
	//! The set of ordering clauses
	vector<BoundOrderByNode> orders;
	//! Expression representing a filter, only used for aggregates
	unique_ptr<Expression> filter_expr;
	//! True to ignore NULL values
	bool ignore_nulls;
	//! The window boundaries
	WindowBoundary start = WindowBoundary::INVALID;
	WindowBoundary end = WindowBoundary::INVALID;

	unique_ptr<Expression> start_expr;
	unique_ptr<Expression> end_expr;
	//! Offset and default expressions for WINDOW_LEAD and WINDOW_LAG functions
	unique_ptr<Expression> offset_expr;
	unique_ptr<Expression> default_expr;

public:
	bool IsWindow() const override {
		return true;
	}
	bool IsFoldable() const override {
		return false;
	}

	string ToString() const override;

	bool KeysAreCompatible(const BoundWindowExpression &other) const;
<<<<<<< HEAD
	bool Equals(const BaseExpression *other) const override;
=======
	bool Equals(const BaseExpression &other) const override;
>>>>>>> da69aeaa

	unique_ptr<Expression> Copy() override;

	void Serialize(FieldWriter &writer) const override;
	static unique_ptr<Expression> Deserialize(ExpressionDeserializationState &state, FieldReader &reader);
};
} // namespace duckdb<|MERGE_RESOLUTION|>--- conflicted
+++ resolved
@@ -61,11 +61,7 @@
 	string ToString() const override;
 
 	bool KeysAreCompatible(const BoundWindowExpression &other) const;
-<<<<<<< HEAD
-	bool Equals(const BaseExpression *other) const override;
-=======
 	bool Equals(const BaseExpression &other) const override;
->>>>>>> da69aeaa
 
 	unique_ptr<Expression> Copy() override;
 

--- conflicted
+++ resolved
@@ -56,13 +56,9 @@
 	//! Create a vector of size one holding the passed on value
 	explicit Vector(const Value &value);
 	//! Create an empty standard vector with a type, equivalent to calling Vector(type, true, false)
-<<<<<<< HEAD
-explicit Vector(LogicalType type);
+	explicit Vector(LogicalType type);
 	//! Create a vector of size tuple_count (non-standard)
-	explicit Vector(const LogicalType &type, idx_t tuple_count);
-=======
 	explicit Vector(LogicalType type, idx_t capacity = STANDARD_VECTOR_SIZE);
->>>>>>> 4753a916
 	//! Create an empty standard vector with a type, equivalent to calling Vector(type, true, false)
 	explicit Vector(const VectorCache &cache);
 	//! Create a non-owning vector that references the specified data

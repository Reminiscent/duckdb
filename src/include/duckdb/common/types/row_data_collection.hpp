--- conflicted
+++ resolved
@@ -96,17 +96,12 @@
 
 	//! The size (in bytes) of this RowDataCollection
 	idx_t SizeInBytes() const {
-<<<<<<< HEAD
-=======
 		VerifyBlockSizes();
->>>>>>> a0f3c940
 		idx_t size = 0;
 		for (auto &block : blocks) {
 			size += block->block->GetMemoryUsage();
 		}
 		return size;
-<<<<<<< HEAD
-=======
 	}
 
 	//! Verifies that the block sizes are correct (Debug only)
@@ -116,7 +111,6 @@
 			D_ASSERT(block->block->GetMemoryUsage() == BufferManager::GetAllocSize(block->capacity * entry_size));
 		}
 #endif
->>>>>>> a0f3c940
 	}
 
 	static inline idx_t EntriesPerBlock(idx_t width) {

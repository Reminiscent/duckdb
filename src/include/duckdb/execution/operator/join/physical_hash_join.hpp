--- conflicted
+++ resolved
@@ -37,14 +37,11 @@
 	vector<LogicalType> build_types;
 	//! Duplicate eliminated types; only used for delim_joins (i.e. correlated subqueries)
 	vector<LogicalType> delim_types;
-<<<<<<< HEAD
 	bool use_perfect_hash {false};
 	// used in perfect hash join
 	PerfectHashJoinStats perfect_join_statistics;
-=======
 	//! Whether or not we can cache the chunk
 	bool can_cache;
->>>>>>> 9faff5bb
 
 public:
 	unique_ptr<GlobalOperatorState> GetGlobalState(ClientContext &context) override;

name: Regression
on:
  workflow_dispatch:
  repository_dispatch:
  push:
    branches:
      - '**'
      - '!master'
      - '!feature'
    tags:
      - '**'
    paths-ignore:
      - '**.md'
      - 'tools/**'
      - '!tools/pythonpkg/**'
      - '.github/patches/duckdb-wasm/**'
      - '.github/workflows/**'
      - '!.github/workflows/Regression.yml'
      - '.github/config/uncovered_files.csv'
  pull_request:
    types: [opened, reopened, ready_for_review]
    paths-ignore:
      - '**.md'
      - 'tools/**'
      - '!tools/pythonpkg/**'
      - '.github/patches/duckdb-wasm/**'
      - '.github/workflows/**'
      - '!.github/workflows/Regression.yml'
      - '.github/config/uncovered_files.csv'

concurrency:
  group: ${{ github.workflow }}-${{ github.ref }}-${{ github.head_ref || '' }}-${{ github.base_ref || '' }}-${{ github.ref != 'refs/heads/master' || github.sha }}
  cancel-in-progress: true

env:
  GH_TOKEN: ${{ secrets.GH_TOKEN }}

jobs:
 regression-test-benchmark-runner:
  name: Regression Tests
  runs-on: ubuntu-20.04
  env:
    CC: gcc-10
    CXX: g++-10
    GEN: ninja
    BUILD_BENCHMARK: 1
    BUILD_TPCH: 1
    BUILD_TPCDS: 1
    BUILD_HTTPFS: 1
    BUILD_JEMALLOC: 1

  steps:
    - uses: actions/checkout@v3
      with:
        fetch-depth: 0

    - uses: actions/setup-python@v4
      with:
        python-version: '3.7'

    - name: Install
      shell: bash
      run: sudo apt-get update -y -qq && sudo apt-get install -y -qq ninja-build && pip install requests

    - name: Setup Ccache
      uses: hendrikmuhs/ccache-action@main
      with:
        key: ${{ github.job }}
        save: ${{ github.ref == 'refs/heads/master' || github.repository != 'duckdb/duckdb' }}

    - name: Build
      shell: bash
      run: |
        make
        git clone --branch ${GITHUB_BASE_REF:-master} https://github.com/duckdb/duckdb.git --depth=1
        cd duckdb
        make
        cd ..

    - name: Set up benchmarks
      shell: bash
      run: |
        cp -r benchmark duckdb/

    - name: Regression Test Micro
      if: always()
      shell: bash
      run: |
        python scripts/regression_test_runner.py --old=duckdb/build/release/benchmark/benchmark_runner --new=build/release/benchmark/benchmark_runner --benchmarks=.github/regression/micro.csv --verbose --threads=2

    - name: Regression Test TPCH
      if: always()
      shell: bash
      run: |
        python scripts/regression_test_runner.py --old=duckdb/build/release/benchmark/benchmark_runner --new=build/release/benchmark/benchmark_runner --benchmarks=.github/regression/tpch.csv --verbose --threads=2

    - name: Regression Test TPCH-PARQUET
      if: always()
      shell: bash
      run: |
        python scripts/regression_test_runner.py --old=duckdb/build/release/benchmark/benchmark_runner --new=build/release/benchmark/benchmark_runner --benchmarks=.github/regression/tpch_parquet.csv --verbose --threads=2

    - name: Regression Test TPCDS
      if: always()
      shell: bash
      run: |
        python scripts/regression_test_runner.py --old=duckdb/build/release/benchmark/benchmark_runner --new=build/release/benchmark/benchmark_runner --benchmarks=.github/regression/tpcds.csv --verbose --threads=2

    - name: Regression Test H2OAI
      if: always()
      shell: bash
      run: |
        python scripts/regression_test_runner.py --old=duckdb/build/release/benchmark/benchmark_runner --new=build/release/benchmark/benchmark_runner --benchmarks=.github/regression/h2oai.csv --verbose --threads=2

    - name: Regression Test IMDB
      if: always()
      shell: bash
      run: |
        python scripts/regression_test_runner.py --old=duckdb/build/release/benchmark/benchmark_runner --new=build/release/benchmark/benchmark_runner --benchmarks=.github/regression/imdb.csv --verbose --threads=2

<<<<<<< HEAD
 regression-test-memory-safety:
  name: Regression Tests between safe and unsafe builds
  if: startsWith(github.ref, 'refs/tags/v') || github.ref == 'refs/heads/master'
  runs-on: ubuntu-20.04
  env:
    CC: gcc-10
    CXX: g++-10
    GEN: ninja
    BUILD_BENCHMARK: 1
    BUILD_TPCH: 1
    BUILD_TPCDS: 1
    BUILD_HTTPFS: 1
    BUILD_JEMALLOC: 1

  steps:
    - name: Checkout
      uses: actions/checkout@v3
      with:
        fetch-depth: 0

    - name: Checkout tools repo
      uses: actions/checkout@v3
      with:
        fetch-depth: 0
        path: unsafe

    - uses: actions/setup-python@v4
      with:
        python-version: '3.7'

    - name: Install
      shell: bash
      run: sudo apt-get update -y -qq && sudo apt-get install -y -qq ninja-build && pip install requests

    - name: Setup Ccache
      uses: hendrikmuhs/ccache-action@main
      with:
        key: ${{ github.job }}
        save: ${{ github.ref == 'refs/heads/master' || github.repository != 'duckdb/duckdb' }}

    - name: Build
      shell: bash
      run: |
        make

        cd unsafe
        DISABLE_MEMORY_SAFETY=1 make

    - name: Set up benchmarks
      shell: bash
      run: |
        cp -r benchmark unsafe/

    - name: Regression Test Micro
      if: always()
      shell: bash
      run: |
        python scripts/regression_test_runner.py --old=unsafe/build/release/benchmark/benchmark_runner --new=build/release/benchmark/benchmark_runner --benchmarks=.github/regression/micro.csv --verbose --threads=2

    - name: Regression Test TPCH
      if: always()
      shell: bash
      run: |
        python scripts/regression_test_runner.py --old=unsafe/build/release/benchmark/benchmark_runner --new=build/release/benchmark/benchmark_runner --benchmarks=.github/regression/tpch.csv --verbose --threads=2

    - name: Regression Test TPCH-PARQUET
      if: always()
      shell: bash
      run: |
        python scripts/regression_test_runner.py --old=unsafe/build/release/benchmark/benchmark_runner --new=build/release/benchmark/benchmark_runner --benchmarks=.github/regression/tpch_parquet.csv --verbose --threads=2

    - name: Regression Test TPCDS
      if: always()
      shell: bash
      run: |
        python scripts/regression_test_runner.py --old=unsafe/build/release/benchmark/benchmark_runner --new=build/release/benchmark/benchmark_runner --benchmarks=.github/regression/tpcds.csv --verbose --threads=2

    - name: Regression Test H2OAI
      if: always()
      shell: bash
      run: |
        python scripts/regression_test_runner.py --old=unsafe/build/release/benchmark/benchmark_runner --new=build/release/benchmark/benchmark_runner --benchmarks=.github/regression/h2oai.csv --verbose --threads=2

    - name: Regression Test IMDB
      if: always()
      shell: bash
      run: |
        python scripts/regression_test_runner.py --old=unsafe/build/release/benchmark/benchmark_runner --new=build/release/benchmark/benchmark_runner --benchmarks=.github/regression/imdb.csv --verbose --threads=2

=======
>>>>>>> 155b1b46
 regression-test-storage:
  name: Storage Size Regression Test
  runs-on: ubuntu-20.04
  env:
    CC: gcc-10
    CXX: g++-10
    GEN: ninja
    BUILD_TPCH: 1
    BUILD_TPCDS: 1

  steps:
    - uses: actions/checkout@v3
      with:
        fetch-depth: 0

    - uses: actions/setup-python@v4
      with:
        python-version: '3.7'

    - name: Install
      shell: bash
      run: sudo apt-get update -y -qq && sudo apt-get install -y -qq ninja-build && pip install requests

    - name: Setup Ccache
      uses: hendrikmuhs/ccache-action@main
      with:
        key: ${{ github.job }}
        save: ${{ github.ref == 'refs/heads/master' || github.repository != 'duckdb/duckdb' }}

    - name: Build
      shell: bash
      run: |
        make
        git clone --branch ${GITHUB_BASE_REF:-master} https://github.com/duckdb/duckdb.git --depth=1
        cd duckdb
        make
        cd ..

    - name: Regression Test
      shell: bash
      run: |
        python scripts/regression_test_storage_size.py --old=duckdb/build/release/duckdb --new=build/release/duckdb

    - name: Test for incompatibility
      shell: bash
      run: |
        if (cmp test/sql/storage_version/storage_version.db duckdb/test/sql/storage_version/storage_version.db); then
          echo "storage_changed=false" >> $GITHUB_ENV
        else
          echo "storage_changed=true" >> $GITHUB_ENV
        fi

    - name: Regression Compatibility Test (testing bidirectional compatibility)
      shell: bash
      if: env.storage_changed == 'false'
      run: |
        # Regenerate test/sql/storage_version.db with newer version -> read with older version
        python3 scripts/generate_storage_version.py
        ./duckdb/build/release/duckdb test/sql/storage_version/storage_version.db
        # Regenerate test/sql/storage_version.db with older version -> read with newer version (already performed as part of test.slow)
        cd duckdb
        python3 ../scripts/generate_storage_version.py
        ../build/release/duckdb duckdb/test/sql/storage_version/storage_version.db
        cd ..

    - name: Regression Compatibility Test (testing storage version has been bumped)
      shell: bash
      if: env.storage_changed == 'true'
      run: |
        python3 scripts/generate_storage_version.py
        cd duckdb
        python3 scripts/generate_storage_version.py
        cd ..
        if (cmp -i 8 -n 12 test/sql/storage_version.db duckdb/test/sql/storage_version.db); then
           echo "Expected storage format to be bumped, but this is not the case"
           echo "This might fail spuriously if changes to content of test database / generation script happened"
           exit 1
        else
           echo "Storage bump detected, all good!"
        fi

 regression-test-python:
  name: Regression Test (Python Client)
  runs-on: ubuntu-20.04
  env:
    CC: gcc-10
    CXX: g++-10
    GEN: ninja

  steps:
    - uses: actions/checkout@v3
      with:
        fetch-depth: 0

    - uses: actions/setup-python@v4
      with:
        python-version: '3.7'

    - name: Install
      shell: bash
      run: |
        sudo apt-get update -y -qq && sudo apt-get install -y -qq ninja-build
        pip install numpy pytest pandas mypy psutil "pyarrow<=11.0.0"

    - name: Setup Ccache
      uses: hendrikmuhs/ccache-action@main
      with:
        key: ${{ github.job }}
        save: ${{ github.ref == 'refs/heads/master' || github.repository != 'duckdb/duckdb' }}

    - name: Build Current Version
      shell: bash
      run: |
        cd tools/pythonpkg
        python setup.py install --user
        cd ../..

    - name: Run New Version
      shell: bash
      run: |
        python scripts/regression_test_python.py --threads=2 --out-file=new.csv

    - name: Cleanup New Version
      shell: bash
      run: |
        cd tools/pythonpkg
        ./clean.sh
        cd ../..

    - name: Build Current
      shell: bash
      run: |
        git clone --branch ${GITHUB_BASE_REF:-master} https://github.com/duckdb/duckdb.git --depth=1
        cd duckdb/tools/pythonpkg
        python setup.py install --user
        cd ../../..

    - name: Run Current Version
      shell: bash
      run: |
        python scripts/regression_test_python.py --threads=2 --out-file=current.csv

    - name: Regression Test
      shell: bash
      run: |
        cp -r benchmark duckdb/
        python scripts/regression_check.py --old=current.csv --new=new.csv

 regression-test-plan-cost:
  name: Regression Test Join Order Plan Cost
  runs-on: ubuntu-20.04
  env:
    CC: gcc-10
    CXX: g++-10
    GEN: ninja
    BUILD_TPCH: 1
    BUILD_HTTPFS: 1

  steps:
    - uses: actions/checkout@v3
      with:
        fetch-depth: 0

    - uses: actions/setup-python@v4
      with:
        python-version: '3.7'

    - name: Install
      shell: bash
      run: sudo apt-get update -y -qq && sudo apt-get install -y -qq ninja-build && pip install tqdm

    - name: Setup Ccache
      uses: hendrikmuhs/ccache-action@main
      with:
        key: ${{ github.job }}
        save: ${{ github.ref == 'refs/heads/master' || github.repository != 'duckdb/duckdb' }}

    - name: Build
      shell: bash
      run: |
        make
        git clone --branch ${GITHUB_BASE_REF:-master} https://github.com/duckdb/duckdb.git --depth=1
        cd duckdb
        make
        cd ..

    - name: Set up benchmarks
      shell: bash
      run: |
        cp -r benchmark duckdb/

    - name: Regression Test IMDB
      continue-on-error: true
      shell: bash
      run: |
        python scripts/plan_cost_runner.py --old=duckdb/build/release/duckdb --new=build/release/duckdb --dir=benchmark/imdb_plan_cost

    - name: Regression Test TPCH
      continue-on-error: true
      shell: bash
      run: |
        python scripts/plan_cost_runner.py --old=duckdb/build/release/duckdb --new=build/release/duckdb --dir=benchmark/tpch_plan_cost<|MERGE_RESOLUTION|>--- conflicted
+++ resolved
@@ -118,98 +118,6 @@
       run: |
         python scripts/regression_test_runner.py --old=duckdb/build/release/benchmark/benchmark_runner --new=build/release/benchmark/benchmark_runner --benchmarks=.github/regression/imdb.csv --verbose --threads=2
 
-<<<<<<< HEAD
- regression-test-memory-safety:
-  name: Regression Tests between safe and unsafe builds
-  if: startsWith(github.ref, 'refs/tags/v') || github.ref == 'refs/heads/master'
-  runs-on: ubuntu-20.04
-  env:
-    CC: gcc-10
-    CXX: g++-10
-    GEN: ninja
-    BUILD_BENCHMARK: 1
-    BUILD_TPCH: 1
-    BUILD_TPCDS: 1
-    BUILD_HTTPFS: 1
-    BUILD_JEMALLOC: 1
-
-  steps:
-    - name: Checkout
-      uses: actions/checkout@v3
-      with:
-        fetch-depth: 0
-
-    - name: Checkout tools repo
-      uses: actions/checkout@v3
-      with:
-        fetch-depth: 0
-        path: unsafe
-
-    - uses: actions/setup-python@v4
-      with:
-        python-version: '3.7'
-
-    - name: Install
-      shell: bash
-      run: sudo apt-get update -y -qq && sudo apt-get install -y -qq ninja-build && pip install requests
-
-    - name: Setup Ccache
-      uses: hendrikmuhs/ccache-action@main
-      with:
-        key: ${{ github.job }}
-        save: ${{ github.ref == 'refs/heads/master' || github.repository != 'duckdb/duckdb' }}
-
-    - name: Build
-      shell: bash
-      run: |
-        make
-
-        cd unsafe
-        DISABLE_MEMORY_SAFETY=1 make
-
-    - name: Set up benchmarks
-      shell: bash
-      run: |
-        cp -r benchmark unsafe/
-
-    - name: Regression Test Micro
-      if: always()
-      shell: bash
-      run: |
-        python scripts/regression_test_runner.py --old=unsafe/build/release/benchmark/benchmark_runner --new=build/release/benchmark/benchmark_runner --benchmarks=.github/regression/micro.csv --verbose --threads=2
-
-    - name: Regression Test TPCH
-      if: always()
-      shell: bash
-      run: |
-        python scripts/regression_test_runner.py --old=unsafe/build/release/benchmark/benchmark_runner --new=build/release/benchmark/benchmark_runner --benchmarks=.github/regression/tpch.csv --verbose --threads=2
-
-    - name: Regression Test TPCH-PARQUET
-      if: always()
-      shell: bash
-      run: |
-        python scripts/regression_test_runner.py --old=unsafe/build/release/benchmark/benchmark_runner --new=build/release/benchmark/benchmark_runner --benchmarks=.github/regression/tpch_parquet.csv --verbose --threads=2
-
-    - name: Regression Test TPCDS
-      if: always()
-      shell: bash
-      run: |
-        python scripts/regression_test_runner.py --old=unsafe/build/release/benchmark/benchmark_runner --new=build/release/benchmark/benchmark_runner --benchmarks=.github/regression/tpcds.csv --verbose --threads=2
-
-    - name: Regression Test H2OAI
-      if: always()
-      shell: bash
-      run: |
-        python scripts/regression_test_runner.py --old=unsafe/build/release/benchmark/benchmark_runner --new=build/release/benchmark/benchmark_runner --benchmarks=.github/regression/h2oai.csv --verbose --threads=2
-
-    - name: Regression Test IMDB
-      if: always()
-      shell: bash
-      run: |
-        python scripts/regression_test_runner.py --old=unsafe/build/release/benchmark/benchmark_runner --new=build/release/benchmark/benchmark_runner --benchmarks=.github/regression/imdb.csv --verbose --threads=2
-
-=======
->>>>>>> 155b1b46
  regression-test-storage:
   name: Storage Size Regression Test
   runs-on: ubuntu-20.04

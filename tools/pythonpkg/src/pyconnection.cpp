--- conflicted
+++ resolved
@@ -134,19 +134,9 @@
 	    .def("query", &DuckDBPyConnection::RunQuery,
 	         "Run a SQL query. If it is a SELECT statement, create a relation object from the given SQL query, "
 	         "otherwise run the query as-is.",
-<<<<<<< HEAD
 	         py::arg("query"), py::arg("alias") = "query_relation")
-	    .def("read_csv", &DuckDBPyConnection::ReadCSV, "Read the CSV file identified by 'name'", py::arg("name"),
-	         py::kw_only(), py::arg("header") = py::none(), py::arg("compression") = py::none(),
-	         py::arg("sep") = py::none(), py::arg("delimiter") = py::none(), py::arg("dtype") = py::none(),
-	         py::arg("na_values") = py::none(), py::arg("skiprows") = py::none(), py::arg("quotechar") = py::none(),
-	         py::arg("escapechar") = py::none(), py::arg("encoding") = py::none(), py::arg("parallel") = py::none())
 	    .def("read_json", &DuckDBPyConnection::ReadJSON, "Read the JSON file identified by 'name'", py::arg("name"),
-	         py::arg("columns"))
-	    .def("from_df", &DuckDBPyConnection::FromDF, "Create a relation object from the Data.Frame in df",
-	         py::arg("df") = py::none())
-=======
-	         py::arg("query"), py::arg("alias") = "query_relation");
+	         py::arg("columns"));
 
 	DefineMethod({"read_csv", "from_csv_auto"}, m, &DuckDBPyConnection::ReadCSV,
 	             "Create a relation object from the CSV file in 'name'", py::arg("name"), py::kw_only(),
@@ -160,7 +150,6 @@
 
 	m.def("from_df", &DuckDBPyConnection::FromDF, "Create a relation object from the Data.Frame in df",
 	      py::arg("df") = py::none())
->>>>>>> b648129d
 	    .def("from_arrow", &DuckDBPyConnection::FromArrow, "Create a relation object from an Arrow object",
 	         py::arg("arrow_object"))
 	    .def("from_parquet", &DuckDBPyConnection::FromParquet,
@@ -437,7 +426,6 @@
 	return shared_from_this();
 }
 
-<<<<<<< HEAD
 unique_ptr<DuckDBPyRelation> DuckDBPyConnection::ReadJSON(const string &name, const py::object &columns) {
 	if (!connection) {
 		throw ConnectionException("Connection has already been closed");
@@ -473,20 +461,12 @@
 	return make_unique<DuckDBPyRelation>(move(read_json_relation));
 }
 
-unique_ptr<DuckDBPyRelation> DuckDBPyConnection::ReadCSV(const string &name, const py::object &header,
-                                                         const py::object &compression, const py::object &sep,
-                                                         const py::object &delimiter, const py::object &dtype,
-                                                         const py::object &na_values, const py::object &skiprows,
-                                                         const py::object &quotechar, const py::object &escapechar,
-                                                         const py::object &encoding, const py::object &parallel) {
-=======
 unique_ptr<DuckDBPyRelation> DuckDBPyConnection::ReadCSV(
     const string &name, const py::object &header, const py::object &compression, const py::object &sep,
     const py::object &delimiter, const py::object &dtype, const py::object &na_values, const py::object &skiprows,
     const py::object &quotechar, const py::object &escapechar, const py::object &encoding, const py::object &parallel,
     const py::object &date_format, const py::object &timestamp_format, const py::object &sample_size,
     const py::object &all_varchar, const py::object &normalize_names, const py::object &filename) {
->>>>>>> b648129d
 	if (!connection) {
 		throw ConnectionException("Connection has already been closed");
 	}

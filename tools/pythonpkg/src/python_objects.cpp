--- conflicted
+++ resolved
@@ -364,9 +364,6 @@
 		}
 		return std::move(list);
 	}
-<<<<<<< HEAD
-	case LogicalTypeId::MAP:
-=======
 	case LogicalTypeId::MAP: {
 		auto &list_values = ListValue::GetChildren(val);
 
@@ -385,7 +382,6 @@
 		py_struct["value"] = std::move(values);
 		return std::move(py_struct);
 	}
->>>>>>> b3f6a8f1
 	case LogicalTypeId::STRUCT: {
 		auto &struct_values = StructValue::GetChildren(val);
 

--- conflicted
+++ resolved
@@ -38,103 +38,6 @@
 	this->names = result->GetNames();
 }
 
-<<<<<<< HEAD
-unique_ptr<DuckDBPyRelation> DuckDBPyRelation::FromDf(const DataFrame &df, shared_ptr<DuckDBPyConnection> conn) {
-	if (!conn) {
-		conn = DuckDBPyConnection::DefaultConnection();
-	}
-	return conn->FromDF(df);
-}
-
-unique_ptr<DuckDBPyRelation> DuckDBPyRelation::Values(py::object values, shared_ptr<DuckDBPyConnection> conn) {
-	if (!conn) {
-		conn = DuckDBPyConnection::DefaultConnection();
-	}
-	return conn->Values(std::move(values));
-}
-
-unique_ptr<DuckDBPyRelation> DuckDBPyRelation::FromQuery(const string &query, const string &alias,
-                                                         shared_ptr<DuckDBPyConnection> conn) {
-	if (!conn) {
-		conn = DuckDBPyConnection::DefaultConnection();
-	}
-	return conn->FromQuery(query, alias);
-}
-
-unique_ptr<DuckDBPyRelation> DuckDBPyRelation::RunQuery(const string &query, const string &alias,
-                                                        shared_ptr<DuckDBPyConnection> conn) {
-	if (!conn) {
-		conn = DuckDBPyConnection::DefaultConnection();
-	}
-	return conn->RunQuery(query, alias);
-}
-
-unique_ptr<DuckDBPyRelation> DuckDBPyRelation::FromParquet(const string &file_glob, bool binary_as_string,
-                                                           bool file_row_number, bool filename, bool hive_partitioning,
-                                                           bool union_by_name, shared_ptr<DuckDBPyConnection> conn) {
-	if (!conn) {
-		conn = DuckDBPyConnection::DefaultConnection();
-	}
-	return conn->FromParquet(file_glob, binary_as_string, file_row_number, filename, hive_partitioning, union_by_name);
-}
-
-unique_ptr<DuckDBPyRelation> DuckDBPyRelation::FromParquets(const vector<string> &file_globs, bool binary_as_string,
-                                                            bool file_row_number, bool filename, bool hive_partitioning,
-                                                            bool union_by_name, shared_ptr<DuckDBPyConnection> conn) {
-	if (!conn) {
-		conn = DuckDBPyConnection::DefaultConnection();
-	}
-	return conn->FromParquets(file_globs, binary_as_string, file_row_number, filename, hive_partitioning,
-	                          union_by_name);
-}
-
-unique_ptr<DuckDBPyRelation> DuckDBPyRelation::GetSubstrait(const string &query, shared_ptr<DuckDBPyConnection> conn,
-                                                            bool enable_optimizer) {
-	if (!conn) {
-		conn = DuckDBPyConnection::DefaultConnection();
-	}
-	return conn->GetSubstrait(query, enable_optimizer);
-}
-
-unique_ptr<DuckDBPyRelation>
-DuckDBPyRelation::GetSubstraitJSON(const string &query, shared_ptr<DuckDBPyConnection> conn, bool enable_optimizer) {
-	if (!conn) {
-		conn = DuckDBPyConnection::DefaultConnection();
-	}
-	return conn->GetSubstraitJSON(query, enable_optimizer);
-}
-
-unique_ptr<DuckDBPyRelation> DuckDBPyRelation::FromSubstraitJSON(const string &json,
-                                                                 shared_ptr<DuckDBPyConnection> conn) {
-	if (!conn) {
-		conn = DuckDBPyConnection::DefaultConnection();
-	}
-	return conn->FromSubstraitJSON(json);
-}
-
-unique_ptr<DuckDBPyRelation> DuckDBPyRelation::FromSubstrait(py::bytes &proto, shared_ptr<DuckDBPyConnection> conn) {
-	if (!conn) {
-		conn = DuckDBPyConnection::DefaultConnection();
-	}
-	return conn->FromSubstrait(proto);
-}
-
-unique_ptr<DuckDBPyRelation> DuckDBPyRelation::FromArrow(py::object &arrow_object,
-                                                         shared_ptr<DuckDBPyConnection> conn) {
-	if (!conn) {
-		conn = DuckDBPyConnection::DefaultConnection();
-	}
-	return conn->FromArrow(arrow_object);
-}
-
-unique_ptr<DuckDBPyRelation> DuckDBPyRelation::ProjectFromExpression(const string &expression) {
-	auto projected_relation = make_unique<DuckDBPyRelation>(rel->Project(expression));
-	projected_relation->rel->extra_dependencies = this->rel->extra_dependencies;
-	return projected_relation;
-}
-
-=======
->>>>>>> d1518bdf
 unique_ptr<DuckDBPyRelation> DuckDBPyRelation::Project(const string &expr) {
 	if (!rel) {
 		return nullptr;
@@ -190,17 +93,6 @@
 	return ProjectFromExpression(projection);
 }
 
-<<<<<<< HEAD
-unique_ptr<DuckDBPyRelation> DuckDBPyRelation::ProjectDf(const DataFrame &df, const string &expr,
-                                                         shared_ptr<DuckDBPyConnection> conn) {
-	if (!conn) {
-		conn = DuckDBPyConnection::DefaultConnection();
-	}
-	return conn->FromDF(df)->ProjectFromExpression(expr);
-}
-
-=======
->>>>>>> d1518bdf
 unique_ptr<DuckDBPyRelation> DuckDBPyRelation::SetAlias(const string &expr) {
 	return make_unique<DuckDBPyRelation>(rel->Alias(expr));
 }

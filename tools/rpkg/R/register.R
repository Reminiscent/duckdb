--- conflicted
+++ resolved
@@ -43,11 +43,7 @@
 #' try(dbReadTable(con, "data"))
 #'
 #' dbDisconnect(con)
-<<<<<<< HEAD
-duckdb_register <- function(conn, name, df, overwrite=FALSE, experimental=FALSE) {
-=======
-duckdb_register <- function(conn, name, df, overwrite = FALSE) {
->>>>>>> 84380dd9
+duckdb_register <- function(conn, name, df, overwrite = FALSE, experimental = FALSE) {
   stopifnot(dbIsValid(conn))
   df <- encode_values(as.data.frame(df))
   rapi_register_df(conn@conn_ref, enc2utf8(as.character(name)), df, conn@driver@bigint == "integer64", overwrite, experimental)
